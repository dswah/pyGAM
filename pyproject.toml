[project]
name = "pygam"
version = "0.9.1"
description = "Generalized Additive Models in Python."
authors = [
    { name = "Daniel Servén Marín" },
    { name = "Charlie Brummitt" }
]
license = { text = "Apache-2.0" }
readme = "README.md"
requires-python = ">=3.9,<3.14"

<<<<<<< HEAD
[tool.poetry.requires-plugins]
poetry-plugin-export = "^1.8"

[tool.poetry.dependencies]
python = ">=3.10, <3.14"
numpy = "^2.1.0"
progressbar2 = "^4.5.0"
scipy = "1.15.*"

[tool.poetry.group.dev.dependencies]
pandas = "^2.2.3"
pytest = "^8.3.4"
flake8 = "^7.1.1"
codecov = "^2.1.13"
pytest-cov = "^6.0.0"
mock = "^5.1.0"
nbsphinx = "^0.9.6"
sphinx-rtd-theme = "^3.0.2"
sphinxcontrib-napoleon = "^0.7"
ipython = "^8.31.0"
black = "^24.10.0"
pyzmq="^26.2.0"
=======
dependencies = [
    "numpy>=1.5.0",
    "progressbar2>=4.2.0,<5",
    "scipy>=1.11.1,<1.12",
]

[project.optional-dependencies]
dev = [
    "pandas>=1.6",
    "pytest>=7.2.2,<8",
    "flake8>=6.0.0,<7",
    "codecov>=2.1.12,<3",
    "pytest-cov>=4.0.0,<5",
    "mock>=5.0.1,<6",
    "nbsphinx>=0.9.0,<1",
    "sphinx-rtd-theme>=1.2.0,<2",
    "sphinxcontrib-napoleon>=0.7,<1",
    "ipython>=8.11.0,<9",
    "black>=23.1.0,<24",
]

[build-system]
requires = ["setuptools>=61", "wheel"]
build-backend = "setuptools.build_meta"

[tool.setuptools.packages.find]
where = ["."]
include = ["pygam*"]     # Only find 'pygam' packages, ignore 'imgs'
>>>>>>> 79abb42e

[tool.black]
line-length = 88
skip-string-normalization = true
target-version = ['py313']
include = '\.pyi?$'
exclude = '''
/(
    \.eggs
  | \.git
  | \.hg
  | \.mypy_cache
  | \.tox
  | \.venv
  | _build
  | buck-out
  | build
  | dist
)/
'''

[tool.ruff]
line-length = 88
exclude = [".git"]
target-version = "py311"
extend-include = ["*.ipynb"]

[tool.ruff.lint]
select = [
  # https://pypi.org/project/pycodestyle
  "D",
  "E",
  "W",
  # https://pypi.org/project/pyflakes
  "F",
  # https://pypi.org/project/flake8-bandit
  "S",
  # https://docs.astral.sh/ruff/rules/#pyupgrade-up
  "UP",
  "I002",    # Missing required imports
  "UP008",   # Super calls with redundant arguments passed.
  "G010",    # Deprecated log warn.
  "PLR1722", # Use sys.exit() instead of exit() and quit().
  "PT014",   # pytest-duplicate-parametrize-test-cases.
  "PT006",   # Checks for the type of parameter names passed to pytest.mark.parametrize.
  "PT007",   # Checks for the type of parameter values passed to pytest.mark.parametrize.
  "PT018",   # Checks for assertions that combine multiple independent condition
  "RUF001", # Checks for non unicode string literals
  "RUF002", # Checks for non unicode string literals
  "RUF003", # Checks for non unicode string literals
]
extend-select = [
  "I", # isort
  "C4", # https://pypi.org/project/flake8-comprehensions
]
ignore=[
  "E203", # Whitespace-before-punctuation.
  "E402", # Module-import-not-at-top-of-file.
  "E731", # Do not assign a lambda expression, use a def.
  "RET504", # Unnecessary variable assignment before `return` statement.
  "S101", # Use of `assert` detected.
  "RUF100", # https://docs.astral.sh/ruff/rules/unused-noqa/
  "C408", # Unnecessary dict call - rewrite as a literal.
  "UP031", # Use format specifier instead of %
  "S102", # Use of excec
  "C414", # Unnecessary `list` call within `sorted()`
  "S301", # pickle and modules that wrap it can be unsafe
  "C416", # Unnecessary list comprehension - rewrite as a generator
  "S310", # Audit URL open for permitted schemes
  "S202", # Uses of `tarfile.extractall()`
  "S307", # Use of possibly insecure function
  "C417", # Unnecessary `map` usage (rewrite using a generator expression)
  "S605", # Starting a process with a shell, possible injection detected
  "E741", # Ambiguous variable name
  "S107", # Possible hardcoded password
  "S105", # Possible hardcoded password
  "PT018", # Checks for assertions that combine multiple independent condition
  "S602", # sub process call with shell=True unsafe
  "C419", # Unnecessary list comprehension, some are flagged yet are not
  "C409", # Unnecessary `list` literal passed to `tuple()` (rewrite as a `tuple` literal)
  "S113", # Probable use of httpx call without timeout
]
allowed-confusables=["σ"]

[tool.ruff.lint.per-file-ignores]

"setup.py" = ["S101"]
"**/__init__.py" = [
  "F401", # unused import
]
"**/tests/**" = [
  "D",
  "S605",  # Starting a process with a shell: seems safe, but may be changed in the future; consider rewriting without `shell`
  "S607",  # Starting a process with a partial executable path
  "RET504",  # todo:Unnecessary variable assignment before `return` statement
  "PT004",  # Fixture `tmpdir_unittest_fixture` does not return anything, add leading underscore
  "PT011",  # `pytest.raises(ValueError)` is too broad, set the `match` parameter or use a more specific exception
  "PT012",  # `pytest.raises()` block should contain a single simple statement
  "PT019",  # Fixture `_` without value is injected as parameter, use `@pytest.mark.usefixtures` instead
  "PT006" # Checks for the type of parameter names passed to pytest.mark.parametrize.
]

[tool.ruff.lint.pydocstyle]
convention = "numpy"<|MERGE_RESOLUTION|>--- conflicted
+++ resolved
@@ -10,30 +10,6 @@
 readme = "README.md"
 requires-python = ">=3.9,<3.14"
 
-<<<<<<< HEAD
-[tool.poetry.requires-plugins]
-poetry-plugin-export = "^1.8"
-
-[tool.poetry.dependencies]
-python = ">=3.10, <3.14"
-numpy = "^2.1.0"
-progressbar2 = "^4.5.0"
-scipy = "1.15.*"
-
-[tool.poetry.group.dev.dependencies]
-pandas = "^2.2.3"
-pytest = "^8.3.4"
-flake8 = "^7.1.1"
-codecov = "^2.1.13"
-pytest-cov = "^6.0.0"
-mock = "^5.1.0"
-nbsphinx = "^0.9.6"
-sphinx-rtd-theme = "^3.0.2"
-sphinxcontrib-napoleon = "^0.7"
-ipython = "^8.31.0"
-black = "^24.10.0"
-pyzmq="^26.2.0"
-=======
 dependencies = [
     "numpy>=1.5.0",
     "progressbar2>=4.2.0,<5",
@@ -62,12 +38,11 @@
 [tool.setuptools.packages.find]
 where = ["."]
 include = ["pygam*"]     # Only find 'pygam' packages, ignore 'imgs'
->>>>>>> 79abb42e
 
 [tool.black]
 line-length = 88
 skip-string-normalization = true
-target-version = ['py313']
+target-version = ['py39']
 include = '\.pyi?$'
 exclude = '''
 /(
