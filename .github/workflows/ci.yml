--- conflicted
+++ resolved
@@ -52,11 +52,7 @@
           fi
 
   test:
-<<<<<<< HEAD
     needs: code-quality
-    runs-on: ubuntu-latest
-=======
->>>>>>> 73f6fd83
     strategy:
       fail-fast: false
       matrix:
