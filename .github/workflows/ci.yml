# This workflow will install Python dependencies, run tests and lint with a single version of Python
# For more information see: https://docs.github.com/en/actions/automating-builds-and-tests/building-and-testing-python

name: CI

on:
  push:
    branches: [ "master" ]
  pull_request:
    branches: [ "master" ]

permissions:
  contents: read

jobs:
  code-quality:
    name: code-quality
    runs-on: ubuntu-latest
    steps:
<<<<<<< HEAD
    - uses: actions/checkout@v3
    - name: Set up Python 3.13
      uses: actions/setup-python@v3
      with:
        python-version: "3.13"
    - name: Install dependencies
      run: |
        python -m pip install --upgrade pip
        pip install poetry poetry-plugin-export
        poetry self add poetry-plugin-export
        poetry export --with dev > requirements.txt
        pip install -r requirements.txt
    - name: Lint with flake8
      run: |
        # stop the build if there are Python syntax errors or undefined names
        flake8 . --count --select=E9,F63,F7,F82 --show-source --statistics
        # exit-zero treats all errors as warnings. The GitHub editor is 127 chars wide
        flake8 . --count --exit-zero --max-complexity=10 --max-line-length=127 --statistics
=======
      - name: repository checkout step
        uses: actions/checkout@v4

      - name: python environment step
        uses: actions/setup-python@v5
        with:
          python-version: "3.11"

      - name: install pre-commit
        run: python3 -m pip install pre-commit

      - name: Checkout code
        uses: actions/checkout@v4
        with:
          fetch-depth: 0

      - name: Get changed files
        id: changed-files
        run: |
          CHANGED_FILES=$(git diff --name-only ${{ github.event.pull_request.base.sha }} ${{ github.sha }} | tr '\n' ' ')
          echo "CHANGED_FILES=${CHANGED_FILES}" >> $GITHUB_ENV

      - name: Print changed files
        run: |
          echo "Changed files:" && echo "$CHANGED_FILES" | tr ' ' '\n'

      - name: Run pre-commit on changed files
        run: |
          if [ -n "$CHANGED_FILES" ]; then
            pre-commit run --color always --files $CHANGED_FILES --show-diff-on-failure
          else
            echo "No changed files to check."
          fi
>>>>>>> 79abb42e

  test:
    needs: code-quality
    strategy:
      fail-fast: false
      matrix:
<<<<<<< HEAD
        python-version: ["3.10", "3.11", "3.12", "3.13"]
=======
        python-version: ["3.9", "3.10", "3.11", "3.12", "3.13"]
        os: [ubuntu-latest, macos-latest, windows-latest]
    runs-on: ${{ matrix.os }}

>>>>>>> 79abb42e
    steps:
    - uses: actions/checkout@v4

    - uses: codecov/codecov-action@v3

    - name: Set up Python ${{ matrix.python-version }}
      uses: actions/setup-python@v5
      with:
        python-version: ${{ matrix.python-version }}

    - name: Install dependencies
      run: |
        python -m pip install --upgrade pip
<<<<<<< HEAD
        pip install poetry poetry-plugin-export
        poetry self add poetry-plugin-export
        poetry install --with dev
=======
        python -m pip install -e ".[dev]"
>>>>>>> 79abb42e
    - name: Test with pytest
      run: |
        pytest --cov=pygam<|MERGE_RESOLUTION|>--- conflicted
+++ resolved
@@ -17,26 +17,6 @@
     name: code-quality
     runs-on: ubuntu-latest
     steps:
-<<<<<<< HEAD
-    - uses: actions/checkout@v3
-    - name: Set up Python 3.13
-      uses: actions/setup-python@v3
-      with:
-        python-version: "3.13"
-    - name: Install dependencies
-      run: |
-        python -m pip install --upgrade pip
-        pip install poetry poetry-plugin-export
-        poetry self add poetry-plugin-export
-        poetry export --with dev > requirements.txt
-        pip install -r requirements.txt
-    - name: Lint with flake8
-      run: |
-        # stop the build if there are Python syntax errors or undefined names
-        flake8 . --count --select=E9,F63,F7,F82 --show-source --statistics
-        # exit-zero treats all errors as warnings. The GitHub editor is 127 chars wide
-        flake8 . --count --exit-zero --max-complexity=10 --max-line-length=127 --statistics
-=======
       - name: repository checkout step
         uses: actions/checkout@v4
 
@@ -70,21 +50,16 @@
           else
             echo "No changed files to check."
           fi
->>>>>>> 79abb42e
 
   test:
     needs: code-quality
     strategy:
       fail-fast: false
       matrix:
-<<<<<<< HEAD
-        python-version: ["3.10", "3.11", "3.12", "3.13"]
-=======
         python-version: ["3.9", "3.10", "3.11", "3.12", "3.13"]
         os: [ubuntu-latest, macos-latest, windows-latest]
     runs-on: ${{ matrix.os }}
 
->>>>>>> 79abb42e
     steps:
     - uses: actions/checkout@v4
 
@@ -98,13 +73,7 @@
     - name: Install dependencies
       run: |
         python -m pip install --upgrade pip
-<<<<<<< HEAD
-        pip install poetry poetry-plugin-export
-        poetry self add poetry-plugin-export
-        poetry install --with dev
-=======
         python -m pip install -e ".[dev]"
->>>>>>> 79abb42e
     - name: Test with pytest
       run: |
         pytest --cov=pygam