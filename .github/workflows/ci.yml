# This workflow will install Python dependencies, run tests and lint with a single version of Python
# For more information see: https://docs.github.com/en/actions/automating-builds-and-tests/building-and-testing-python

name: CI

on:
  push:
    branches: [ "master" ]
  pull_request:
    branches: [ "master" ]

permissions:
  contents: read

jobs:
  lint:
    runs-on: ubuntu-latest
    steps:
    - uses: actions/checkout@v3
    - name: Set up Python 3.10
      uses: actions/setup-python@v3
      with:
        python-version: "3.10"
    - name: Install dependencies
      run: |
        python -m pip install --upgrade pip
        pip install poetry
        poetry export --with dev > requirements.txt
        pip install -r requirements.txt
    - name: Lint with flake8
      run: |
        # stop the build if there are Python syntax errors or undefined names
        flake8 . --count --select=E9,F63,F7,F82 --show-source --statistics
        # exit-zero treats all errors as warnings. The GitHub editor is 127 chars wide
        flake8 . --count --exit-zero --max-complexity=10 --max-line-length=127 --statistics

  test:
    strategy:
      fail-fast: false
      matrix:
        python-version: ["3.9", "3.10", "3.11", "3.12", "3.13"]
        os: [ubuntu-latest, macos-latest, windows-latest]
    runs-on: ${{ matrix.os }}

    steps:
    - uses: actions/checkout@v4

    - uses: codecov/codecov-action@v3

    - name: Set up Python ${{ matrix.python-version }}
      uses: actions/setup-python@v5
      with:
        python-version: ${{ matrix.python-version }}

    - name: Install dependencies
      run: |
        python -m pip install --upgrade pip
<<<<<<< HEAD
        python -m pip install -e ".[dev]"
=======
        pip install poetry
        poetry install --with dev

>>>>>>> 73f6fd83
    - name: Test with pytest
      run: |
        pytest --cov=pygam<|MERGE_RESOLUTION|>--- conflicted
+++ resolved
@@ -55,13 +55,7 @@
     - name: Install dependencies
       run: |
         python -m pip install --upgrade pip
-<<<<<<< HEAD
         python -m pip install -e ".[dev]"
-=======
-        pip install poetry
-        poetry install --with dev
-
->>>>>>> 73f6fd83
     - name: Test with pytest
       run: |
         pytest --cov=pygam