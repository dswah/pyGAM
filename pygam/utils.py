"""
Pygam utilities
"""

from __future__ import division
from copy import deepcopy
import numbers
import sys
import warnings

import scipy as sp
from scipy import sparse  # noqa: F401
import numpy as np
from numpy.linalg import LinAlgError

try:
    from sksparse.cholmod import cholesky as spcholesky
    from sksparse.test_cholmod import CholmodNotPositiveDefiniteError

    SKSPIMPORT = True
except ImportError:
    SKSPIMPORT = False


class NotPositiveDefiniteError(ValueError):
    """Exception class to raise if a matrix is not positive definite"""


class OptimizationError(ValueError):
    """Exception class to raise if PIRLS optimization fails"""


def cholesky(A, sparse=True, verbose=True):  # noqa: F811
    """
    Choose the best possible cholesky factorizor.

    if possible, import the Scikit-Sparse sparse Cholesky method.
    Permutes the output L to ensure A = L.H . L

    otherwise defaults to numpy's non-sparse version

    Parameters
    ----------
    A : array-like
        array to decompose
    sparse : boolean, default: True
        whether to return a sparse array
    verbose : bool, default: True
        whether to print warnings
    """
    if SKSPIMPORT:
        A = sp.sparse.csc_matrix(A)
        try:
            F = spcholesky(A)

            # permutation matrix P
            P = sp.sparse.lil_matrix(A.shape)
            p = F.P()
            P[np.arange(len(p)), p] = 1

            # permute
            L = F.L()
            L = P.T.dot(L)
        except CholmodNotPositiveDefiniteError:
            raise NotPositiveDefiniteError('Matrix is not positive definite')

        if sparse:
            return L.T  # upper triangular factorization
        return L.T.A  # upper triangular factorization

    else:
        msg = (
            'Could not import Scikit-Sparse or Suite-Sparse.\n'
            'This will slow down optimization for models with '
            'monotonicity/convexity penalties and many splines.\n'
            'See installation instructions for installing '
            'Scikit-Sparse and Suite-Sparse via Conda.'
        )
        if verbose:
            warnings.warn(msg)

        if sp.sparse.issparse(A):
            A = A.A

        try:
            L = sp.linalg.cholesky(A, lower=False)
        except LinAlgError:
            raise NotPositiveDefiniteError('Matrix is not positive definite')

        if sparse:
            return sp.sparse.csc_matrix(L)
        return L


def make_2d(array, verbose=True):
    """
    tiny tool to expand 1D arrays the way i want

    Parameters
    ----------
    array : array-like

    verbose : bool, default: True
        whether to print warnings

    Returns
    -------
    np.array of with ndim = 2
    """
    array = np.asarray(array)
    if array.ndim < 2:
        msg = 'Expected 2D input data array, but found {}D. ' 'Expanding to 2D.'.format(
            array.ndim
        )
        if verbose:
            warnings.warn(msg)
        array = np.atleast_1d(array)[:, None]
    return array


def check_array(
    array,
    force_2d=False,
    n_feats=None,
    ndim=None,
    min_samples=1,
    name='Input data',
    verbose=True,
):
    """
    tool to perform basic data validation.
    called by check_X and check_y.

    ensures that data:
    - is ndim dimensional
    - contains float-compatible data-types
    - has at least min_samples
    - has n_feats
    - is finite

    Parameters
    ----------
    array : array-like
    force_2d : boolean, default: False
        whether to force a 2d array. Setting to True forces ndim = 2
    n_feats : int, default: None
              represents number of features that the array should have.
              not enforced if n_feats is None.
    ndim : int default: None
        number of dimensions expected in the array
    min_samples : int, default: 1
    name : str, default: 'Input data'
        name to use when referring to the array
    verbose : bool, default: True
        whether to print warnings

    Returns
    -------
    array : validated array
    """
    # make array
    if force_2d:
        array = make_2d(array, verbose=verbose)
        ndim = 2
    else:
        array = np.array(array)

    # cast to float
    dtype = array.dtype
    if dtype.kind not in ['i', 'f']:
        try:
            array = array.astype('float')
        except ValueError:
            raise ValueError(
                '{} must be type int or float, '
                'but found type: {}\n'
                'Try transforming data with a LabelEncoder first.'.format(
                    name, dtype.type
                )
            )

    # check finite
    if not (np.isfinite(array).all()):
        raise ValueError('{} must not contain Inf nor NaN'.format(name))

    # check ndim
    if ndim is not None:
        if array.ndim != ndim:
            raise ValueError(
                '{} must have {} dimensions. '
                'found shape {}'.format(name, ndim, array.shape)
            )

    # check n_feats
    if n_feats is not None:
        m = array.shape[1]
        if m != n_feats:
            raise ValueError(
                '{} must have {} features, ' 'but found {}'.format(name, n_feats, m)
            )

    # minimum samples
    n = array.shape[0]
    if n < min_samples:
        raise ValueError(
            '{} should have at least {} samples, '
            'but found {}'.format(name, min_samples, n)
        )

    return array


def check_y(y, link, dist, min_samples=1, verbose=True):
    """
    tool to ensure that the targets:
    - are in the domain of the link function
    - are numerical
    - have at least min_samples
    - is finite

    Parameters
    ----------
    y : array-like
    link : Link object
    dist : Distribution object
    min_samples : int, default: 1
    verbose : bool, default: True
        whether to print warnings

    Returns
    -------
    y : array containing validated y-data
    """
    y = np.ravel(y)

    y = check_array(
        y,
        force_2d=False,
        min_samples=min_samples,
        ndim=1,
        name='y data',
        verbose=verbose,
    )

    with warnings.catch_warnings():
        warnings.simplefilter("ignore")

        if np.any(np.isnan(link.link(y, dist))):
            raise ValueError(
                'y data is not in domain of {} link function. '
                'Expected domain: {}, but found {}'.format(
                    link,
                    get_link_domain(link, dist),
                    [float('%.2f' % np.min(y)), float('%.2f' % np.max(y))],
                )
            )
    return y


def check_X(
    X,
    n_feats=None,
    min_samples=1,
    edge_knots=None,
    dtypes=None,
    features=None,
    verbose=True,
):
    """
    tool to ensure that X:
    - is 2 dimensional
    - contains float-compatible data-types
    - has at least min_samples
    - has n_feats
    - has categorical features in the right range
    - is finite

    Parameters
    ----------
    X : array-like
    n_feats : int. default: None
              represents number of features that X should have.
              not enforced if n_feats is None.
    min_samples : int, default: 1
    edge_knots : list of arrays, default: None
    dtypes : list of strings, default: None
    features : list of ints,
        which features are considered by the model
    verbose : bool, default: True
        whether to print warnings

    Returns
    -------
    X : array with ndims == 2 containing validated X-data
    """
    # check all features are there
    if bool(features):
        features = flatten(features)
        max_feat = max(flatten(features))

        if n_feats is None:
            n_feats = max_feat

        n_feats = max(n_feats, max_feat)

    # basic diagnostics
    X = check_array(
        X,
        force_2d=True,
        n_feats=n_feats,
        min_samples=min_samples,
        name='X data',
        verbose=verbose,
    )

    # check our categorical data has no new categories
    if (edge_knots is not None) and (dtypes is not None) and (features is not None):
        # get a flattened list of tuples
        edge_knots = flatten(edge_knots)[::-1]
        dtypes = flatten(dtypes)
        assert len(edge_knots) % 2 == 0  # sanity check

        # form pairs
        n = len(edge_knots) // 2
        edge_knots = [(edge_knots.pop(), edge_knots.pop()) for _ in range(n)]

        # check each categorical term
        for i, ek in enumerate(edge_knots):
            dt = dtypes[i]
            feature = features[i]
            x = X[:, feature]

            if dt == 'categorical':
                min_ = ek[0]
                max_ = ek[-1]
                if (np.unique(x) < min_).any() or (np.unique(x) > max_).any():
                    min_ += 0.5
                    max_ -= 0.5
                    raise ValueError(
                        'X data is out of domain for categorical '
                        'feature {}. Expected data on [{}, {}], '
                        'but found data on [{}, {}]'.format(
                            i, min_, max_, x.min(), x.max()
                        )
                    )

    return X


def check_X_y(X, y):
    """
    tool to ensure input and output data have the same number of samples

    Parameters
    ----------
    X : array-like
    y : array-like

    Returns
    -------
    None
    """
    if len(X) != len(y):
        raise ValueError(
            'Inconsistent input and output data shapes. '
            'found X: {} and y: {}'.format(X.shape, y.shape)
        )


def check_lengths(*arrays):
    """
    tool to ensure input and output data have the same number of samples

    Parameters
    ----------
    *arrays : iterable of arrays to be checked

    Returns
    -------
    None
    """
    lengths = [len(array) for array in arrays]
    if len(np.unique(lengths)) > 1:
        raise ValueError('Inconsistent data lengths: {}'.format(lengths))


def check_param(param, param_name, dtype, constraint=None, iterable=True, max_depth=2):
    """
    checks the dtype of a parameter,
    and whether it satisfies a numerical contraint

    Parameters
    ---------
    param : object
    param_name : str, name of the parameter
    dtype : str, desired dtype of the parameter
    contraint : str, default: None
                numerical constraint of the parameter.
                if None, no constraint is enforced
    iterable : bool, default: True
               whether to allow iterable param
    max_depth : int, default: 2
                maximum nesting of the iterable.
                only used if iterable == True
    Returns
    -------
    list of validated and converted parameter(s)
    """
    msg = []
    msg.append(param_name + " must be " + dtype)
    if iterable:
        msg.append(
            " or nested iterable of depth "
            + str(max_depth)
            + " containing "
            + dtype
            + "s"
        )

    msg.append(", but found " + param_name + " = {}".format(repr(param)))

    if constraint is not None:
        msg = (" " + constraint).join(msg)
    else:
        msg = ''.join(msg)

    # check param is numerical
    try:
        param_dt = np.array(
            flatten(param)
        )  # + np.zeros_like(flatten(param), dtype='int')
        # param_dt = np.array(param).astype(dtype)
    except (ValueError, TypeError):
        raise TypeError(msg)

    # check iterable
    if iterable:
        if check_iterable_depth(param) > max_depth:
            raise TypeError(msg)
    if (not iterable) and isiterable(param):
        raise TypeError(msg)

    # check param is correct dtype
    if not (param_dt == np.array(flatten(param)).astype(float)).all():
        raise TypeError(msg)

    # check constraint
    if constraint is not None:
        if not (eval('np.' + repr(param_dt) + constraint)).all():
            raise ValueError(msg)

    return param


def get_link_domain(link, dist):
    """
    tool to identify the domain of a given monotonic link function

    Parameters
    ----------
    link : Link object
    dist : Distribution object

    Returns
    -------
    domain : list of length 2, representing the interval of the domain.
    """
    domain = np.array([-np.inf, -1, 0, 1, np.inf])
    domain = domain[~np.isnan(link.link(domain, dist))]
    return [domain[0], domain[-1]]


def load_diagonal(cov, load=None):
    """Return the given square matrix with a small amount added to the diagonal
    to make it positive semi-definite.
    """
    n, m = cov.shape
    assert n == m, "matrix must be square, but found shape {}".format((n, m))

    if load is None:
        load = np.sqrt(np.finfo(np.float64).eps)  # machine epsilon
    return cov + np.eye(n) * load


def round_to_n_decimal_places(array, n=3):
    """
    tool to keep round a float to n decimal places.

    n=3 by default

    Parameters
    ----------
    array : np.array
    n : int. number of decimal places to keep

    Returns
    -------
    array : rounded np.array
    """
    # check if in scientific notation
    if issubclass(array.__class__, float) and '%.e' % array == str(array):
        return array  # do nothing

    shape = np.shape(array)
    out = (np.atleast_1d(array) * 10**n).round().astype('int') / (10.0**n)
    return out.reshape(shape)


# Credit to Hugh Bothwell from
# http://stackoverflow.com/questions/5084743/how-to-print-pretty-string-output-in-python
class TablePrinter(object):
    "Print a list of dicts as a table"

    def __init__(self, fmt, sep=' ', ul=None):
        """
        @param fmt: list of tuple(heading, key, width)
                        heading: str, column label
                        key: dictionary key to value to print
                        width: int, column width in chars
        @param sep: string, separation between columns
        @param ul: string, character to underline column label, or None for no underlining
        """  # noqa: E501
        super(TablePrinter, self).__init__()
        self.fmt = str(sep).join(
            '{lb}{0}:{1}{rb}'.format(key, width, lb='{', rb='}')
            for heading, key, width in fmt
        )
        self.head = {key: heading for heading, key, width in fmt}
        self.ul = {key: str(ul) * width for heading, key, width in fmt} if ul else None
        self.width = {key: width for heading, key, width in fmt}

    def row(self, data):
        if sys.version_info < (3,):
            return self.fmt.format(
                **{k: str(data.get(k, ''))[:w] for k, w in self.width.iteritems()}
            )
        else:
            return self.fmt.format(
                **{k: str(data.get(k, ''))[:w] for k, w in self.width.items()}
            )

    def __call__(self, dataList):
        _r = self.row
        res = [_r(data) for data in dataList]
        res.insert(0, _r(self.head))
        if self.ul:
            res.insert(1, _r(self.ul))
        return '\n'.join(res)


def space_row(left, right, filler=' ', total_width=-1):
    """space the data in a row with optional filling

    Arguments
    ---------
    left : str, to be aligned left
    right : str, to be aligned right
    filler : str, default ' '.
        must be of length 1
    total_width : int, width of line.
        if negative number is specified,
        then that number of spaces is used between the left and right text

    Returns
    -------
    str
    """
    left = str(left)
    right = str(right)
    filler = str(filler)[:1]

    if total_width < 0:
        spacing = -total_width
    else:
        spacing = total_width - len(left) - len(right)

    return left + filler * spacing + right


def sig_code(p_value):
    """create a significance code in the style of R's lm

    Arguments
    ---------
    p_value : float on [0, 1]

    Returns
    -------
    str
    """
    assert 0 <= p_value <= 1, 'p_value must be on [0, 1]'
    if p_value < 0.001:
        return '***'
    if p_value < 0.01:
        return '**'
    if p_value < 0.05:
        return '*'
    if p_value < 0.1:
        return '.'
    return ' '


def gen_edge_knots(data, dtype, verbose=True):
    """
    generate uniform knots from data including the edges of the data

    for discrete data, assumes k categories in [0, k-1] interval

    Parameters
    ----------
    data : array-like with one dimension
    dtype : str in {'categorical', 'numerical'}
    verbose : bool, default: True
        whether to print warnings

    Returns
    -------
    np.array containing ordered knots
    """
    if dtype not in ['categorical', 'numerical']:
        raise ValueError('unsupported dtype: {}'.format(dtype))
    if dtype == 'categorical':
        return np.r_[np.min(data) - 0.5, np.max(data) + 0.5]
    else:
        knots = np.r_[np.min(data), np.max(data)]
        if knots[0] == knots[1] and verbose:
            warnings.warn(
                'Data contains constant feature. '
                'Consider removing and setting fit_intercept=True',
                stacklevel=2,
            )
        return knots


def b_spline_basis(
    x,
    edge_knots,
    n_splines=20,
    spline_order=3,
    sparse=True,  # noqa: F811
    periodic=True,
    verbose=True,
):
    """
    tool to generate b-spline basis using vectorized De Boor recursion
    the basis functions extrapolate linearly past the end-knots.

    Parameters
    ----------
    x : array-like, with ndims == 1.
    edge_knots : array-like contaning locations of the 2 edge knots.
    n_splines : int. number of splines to generate. must be >= spline_order+1
                default: 20
    spline_order : int. order of spline basis to create
                   default: 3
    sparse : boolean. whether to return a sparse basis matrix or not.
             default: True
    periodic: bool, default: True
        whether to repeat basis functions (True) or linearly extrapolate (False).
    verbose : bool, default: True
        whether to print warnings

    Returns
    -------
    basis : sparse csc matrix or array containing b-spline basis functions
            with shape (len(x), n_splines)
    """
    if np.ravel(x).ndim != 1:
        raise ValueError('Data must be 1-D, but found {}'.format(np.ravel(x).ndim))

    if (n_splines < 1) or not isinstance(n_splines, numbers.Integral):
        raise ValueError('n_splines must be int >= 1')

    if (spline_order < 0) or not isinstance(spline_order, numbers.Integral):
        raise ValueError('spline_order must be int >= 1')

    if n_splines < spline_order + 1:
        raise ValueError(
            'n_splines must be >= spline_order + 1. '
            'found: n_splines = {} and spline_order = {}'.format(
                n_splines, spline_order
            )
        )

    if n_splines == 0 and verbose:
        warnings.warn(
            'Requested 1 spline. This is equivalent to ' 'fitting an intercept',
            stacklevel=2,
        )

    n_splines += spline_order * periodic

    # rescale edge_knots to [0,1], and generate boundary knots
    edge_knots = np.sort(deepcopy(edge_knots))
    offset = edge_knots[0]
    scale = edge_knots[-1] - edge_knots[0]
    if scale == 0:
        scale = 1
    boundary_knots = np.linspace(0, 1, 1 + n_splines - spline_order)
    diff = np.diff(boundary_knots[:2])[0]

    # rescale x as well
    x = (np.ravel(deepcopy(x)) - offset) / scale

    # wrap periodic values
    if periodic:
        x = x % (1 + 1e-9)

    # append 0 and 1 in order to get derivatives for extrapolation
    x = np.r_[x, 0.0, 1.0]

    # determine extrapolation indices
    x_extrapolte_l = x < 0
    x_extrapolte_r = x > 1
    x_interpolate = ~(x_extrapolte_r + x_extrapolte_l)

    # formatting
    x = np.atleast_2d(x).T

    # augment knots
    aug = np.arange(1, spline_order + 1) * diff
    aug_knots = np.r_[-aug[::-1], boundary_knots, 1 + aug]
    aug_knots[-1] += 1e-9  # want last knot inclusive

    # prepare Haar Basis
<<<<<<< HEAD
    bases = (x >= aug_knots[:-1]).astype(int) * \
            (x < aug_knots[1:]).astype(int)
    bases[-1] = bases[-2][::-1] # force symmetric bases at 0 and 1
=======
    bases = (x >= aug_knots[:-1]).astype(int) * (x < aug_knots[1:]).astype(int)
    bases[-1] = bases[-2][::-1]  # force symmetric bases at 0 and 1
>>>>>>> 620958ff

    # do recursion from Hastie et al. vectorized
    maxi = len(aug_knots) - 1
    for m in range(2, spline_order + 2):
        maxi -= 1

        # left sub-basis
        num = x - aug_knots[:maxi]
        num *= bases[:, :maxi]
        denom = aug_knots[m - 1 : maxi + m - 1] - aug_knots[:maxi]
        left = num / denom

        # right sub-basis
        num = (aug_knots[m : maxi + m] - x) * bases[:, 1 : maxi + 1]
        denom = aug_knots[m : maxi + m] - aug_knots[1 : maxi + 1]
        right = num / denom

        # track previous bases and update
        prev_bases = bases[-2:]
        bases = left + right

    if periodic and spline_order > 0:
        # make spline domain periodic
        bases[:, :spline_order] = np.max(
            [bases[:, :spline_order], bases[:, -spline_order:]], axis=0
        )
        # remove extra splines used only for ensuring correct domain
        bases = bases[:, :-spline_order]

    # extrapolate
    # since we have repeated end-knots, only the last 2 basis functions are
    # non-zero at the end-knots, and they have equal and opposite gradient.
    if (any(x_extrapolte_r) or any(x_extrapolte_l)) and spline_order > 0:
        bases[~x_interpolate] = 0.0

        denom = aug_knots[spline_order:-1] - aug_knots[: -spline_order - 1]
        left = prev_bases[:, :-1] / denom

        denom = aug_knots[spline_order + 1 :] - aug_knots[1:-spline_order]
        right = prev_bases[:, 1:] / denom

        grads = (spline_order) * (left - right)

        if any(x_extrapolte_l):
            val = grads[0] * x[x_extrapolte_l] + bases[-2]
            bases[x_extrapolte_l] = val
        if any(x_extrapolte_r):
            val = grads[1] * (x[x_extrapolte_r] - 1) + bases[-1]
            bases[x_extrapolte_r] = val
    # get rid of the added values at 0, and 1
    bases = bases[:-2]

    if sparse:
        return sp.sparse.csc_matrix(bases)

    return bases


def ylogydu(y, u):
    """
    tool to give desired output for the limit as y -> 0, which is 0

    Parameters
    ----------
    y : array-like of len(n)
    u : array-like of len(n)

    Returns
    -------
    np.array len(n)
    """
    mask = np.atleast_1d(y) != 0.0
    out = np.zeros_like(u)
    out[mask] = y[mask] * np.log(y[mask] / u[mask])
    return out


def combine(*args):
    """
    tool to perform tree search via recursion
    useful for developing the grid in a grid search

    Parameters
    ----------
    args : list of lists

    Returns
    -------
    list of all the combinations of the elements in the input lists
    """
    if hasattr(args, '__iter__') and (len(args) > 1):
        subtree = combine(*args[:-1])
        tree = []
        for leaf in subtree:
            for node in args[-1]:
                if hasattr(leaf, '__iter__'):
                    tree.append(leaf + [node])
                else:
                    tree.append([leaf] + [node])
        return tree
    else:
        return [[arg] for arg in args[0]]


def isiterable(obj, reject_string=True):
    """convenience tool to detect if something is iterable.
    in python3, strings count as iterables to we have the option to exclude them

    Parameters:
    -----------
    obj : object to analyse
    reject_string : bool, whether to ignore strings

    Returns:
    --------
    bool, if the object is itereable.
    """

    iterable = hasattr(obj, '__len__')

    if reject_string:
        iterable = iterable and not isinstance(obj, str)

    return iterable


def check_iterable_depth(obj, max_depth=100):
    """find the maximum depth of nesting of the iterable

    Parameters
    ----------
    obj : iterable
    max_depth : int, default: 100
        maximum depth beyond which we stop counting

    Returns
    -------
    int
    """

    def find_iterables(obj):
        iterables = []
        for item in obj:
            if isiterable(item):
                iterables += list(item)
        return iterables

    depth = 0
    while (depth < max_depth) and isiterable(obj) and len(obj) > 0:
        depth += 1
        obj = find_iterables(obj)
    return depth


def flatten(iterable):
    """convenience tool to flatten any nested iterable

    example:

        flatten([[[],[4]],[[[5,[6,7, []]]]]])
        >>> [4, 5, 6, 7]

        flatten('hello')
        >>> 'hello'

    Parameters
    ----------
    iterable

    Returns
    -------
    flattened object
    """
    if isiterable(iterable):
        flat = []
        for item in list(iterable):
            item = flatten(item)
            if not isiterable(item):
                item = [item]
            flat += item
        return flat
    else:
        return iterable


def tensor_product(a, b, reshape=True):
    """
    compute the tensor protuct of two matrices a and b

    if a is (n, m_a), b is (n, m_b),
    then the result is
        (n, m_a * m_b) if reshape = True.
    or
        (n, m_a, m_b) otherwise

    Parameters
    ---------
    a : array-like of shape (n, m_a)

    b : array-like of shape (n, m_b)

    reshape : bool, default True
        whether to reshape the result to be 2-dimensional ie
        (n, m_a * m_b)
        or return a 3-dimensional tensor ie
        (n, m_a, m_b)

    Returns
    -------
    dense np.ndarray of shape
        (n, m_a * m_b) if reshape = True.
    or
        (n, m_a, m_b) otherwise
    """
    assert (
        a.ndim == 2
    ), 'matrix a must be 2-dimensional, but found {} dimensions'.format(a.ndim)
    assert (
        b.ndim == 2
    ), 'matrix b must be 2-dimensional, but found {} dimensions'.format(b.ndim)

    na, ma = a.shape
    nb, mb = b.shape

    if na != nb:
        raise ValueError('both arguments must have the same number of samples')

    if sp.sparse.issparse(a):
        a = a.A

    if sp.sparse.issparse(b):
        b = b.A

    tensor = a[..., :, None] * b[..., None, :]

    if reshape:
        return tensor.reshape(na, ma * mb)

    return tensor<|MERGE_RESOLUTION|>--- conflicted
+++ resolved
@@ -723,14 +723,9 @@
     aug_knots[-1] += 1e-9  # want last knot inclusive
 
     # prepare Haar Basis
-<<<<<<< HEAD
     bases = (x >= aug_knots[:-1]).astype(int) * \
             (x < aug_knots[1:]).astype(int)
     bases[-1] = bases[-2][::-1] # force symmetric bases at 0 and 1
-=======
-    bases = (x >= aug_knots[:-1]).astype(int) * (x < aug_knots[1:]).astype(int)
-    bases[-1] = bases[-2][::-1]  # force symmetric bases at 0 and 1
->>>>>>> 620958ff
 
     # do recursion from Hastie et al. vectorized
     maxi = len(aug_knots) - 1
