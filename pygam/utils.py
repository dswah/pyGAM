--- conflicted
+++ resolved
@@ -787,36 +787,6 @@
     return out
 
 
-<<<<<<< HEAD
-=======
-def combine(*args):
-    """
-    Tool to perform tree search via recursion
-    useful for developing the grid in a grid search.
-
-    Parameters
-    ----------
-    args : list of lists
-
-    Returns
-    -------
-    list of all the combinations of the elements in the input lists
-    """
-    if hasattr(args, "__iter__") and (len(args) > 1):
-        subtree = combine(*args[:-1])
-        tree = []
-        for leaf in subtree:
-            for node in args[-1]:
-                if hasattr(leaf, "__iter__"):
-                    tree.append(leaf + [node])
-                else:
-                    tree.append([leaf] + [node])
-        return tree
-    else:
-        return [[arg] for arg in args[0]]
-
-
->>>>>>> fa8bf85b
 def isiterable(obj, reject_string=True):
     """Convenience tool to detect if something is iterable.
     in python3, strings count as iterables to we have the option to exclude them.
