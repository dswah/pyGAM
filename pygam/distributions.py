<<<<<<< HEAD
"""
Distributions
"""

=======
"""Distributions."""

from abc import ABCMeta, abstractmethod
>>>>>>> 854be02e
from functools import wraps

import numpy as np
import scipy as sp

from pygam.core import Core
from pygam.utils import ylogydu


def multiply_weights(deviance):
    @wraps(deviance)
    def multiplied(self, y, mu, weights=None, **kwargs):
        if weights is None:
            weights = np.ones_like(mu)
        return deviance(self, y, mu, **kwargs) * weights

    return multiplied


def divide_weights(V):
    @wraps(V)
    def divided(self, mu, weights=None, **kwargs):
        if weights is None:
            weights = np.ones_like(mu)
        return V(self, mu, **kwargs) / weights

    return divided


class Distribution(Core):
    __metaclass__ = ABCMeta
    """
    base distribution class
    """

    def __init__(self, name=None, scale=None):
        """
        Creates an instance of the Distribution class.

        Parameters
        ----------
        name : str, default: None
        scale : float or None, default: None
            scale/standard deviation of the distribution

        Returns
        -------
        self
        """
        self.scale = scale
        self._known_scale = self.scale is not None
        super(Distribution, self).__init__(name=name)
        if not self._known_scale:
            self._exclude += ["scale"]

    def phi(self, y, mu, edof, weights):
        """
        GLM scale parameter.
        for Binomial and Poisson families this is unity
        for Normal family this is variance.

        Parameters
        ----------
        y : array-like of length n
            target values
        mu : array-like of length n
            expected values
        edof : float
            estimated degrees of freedom
        weights : array-like shape (n,) or None, default: None
            sample weights
            if None, defaults to array of ones

        Returns
        -------
        scale : estimated model scale
        """
        if self._known_scale:
            return self.scale
        else:
            return np.sum(weights * self.V(mu) ** -1 * (y - mu) ** 2) / (len(mu) - edof)

    @abstractmethod
    def sample(self, mu):
        """
        Return random samples from this distribution.

        Parameters
        ----------
        mu : array-like of shape n_samples or shape (n_simulations, n_samples)
            expected values

        Returns
        -------
        random_samples : np.array of same shape as mu
        """
        pass


class NormalDist(Distribution):
    """Normal Distribution."""

    def __init__(self, scale=None):
        """
        Creates an instance of the NormalDist class.

        Parameters
        ----------
        scale : float or None, default: None
            scale/standard deviation of the distribution

        Returns
        -------
        self
        """
        super(NormalDist, self).__init__(name="normal", scale=scale)

    def log_pdf(self, y, mu, weights=None):
        """
        Computes the log of the pdf or pmf of the values under the current distribution.

        Parameters
        ----------
        y : array-like of length n
            target values
        mu : array-like of length n
            expected values
        weights : array-like shape (n,) or None, default: None
            sample weights
            if None, defaults to array of ones

        Returns
        -------
        pdf/pmf : np.array of length n
        """
        if weights is None:
            weights = np.ones_like(mu)
        scale = self.scale / weights
        return sp.stats.norm.logpdf(y, loc=mu, scale=scale)

    @divide_weights
    def V(self, mu):
        """
        Glm Variance function.

        if
            Y ~ ExpFam(theta, scale=phi)
        such that
            E[Y] = mu = b'(theta)
        and
            Var[Y] = b''(theta) * phi / w

        then we seek V(mu) such that we can represent Var[y] as a fn of mu:
            Var[Y] = V(mu) * phi

        ie
            V(mu) = b''(theta) / w

        Parameters
        ----------
        mu : array-like of length n
            expected values

        Returns
        -------
        V(mu) : np.array of length n
        """
        return np.ones_like(mu)

    @multiply_weights
    def deviance(self, y, mu, scaled=True):
        """
        Model deviance.

        for a gaussian linear model, this is equal to the SSE

        Parameters
        ----------
        y : array-like of length n
            target values
        mu : array-like of length n
            expected values
        scaled : boolean, default: True
            whether to divide the deviance by the distribution scaled

        Returns
        -------
        deviances : np.array of length n
        """
        dev = (y - mu) ** 2
        if scaled:
            dev /= self.scale
        return dev

    def sample(self, mu):
        """
        Return random samples from this Normal distribution.

        Samples are drawn independently from univariate normal distributions
        with means given by the values in `mu` and with standard deviations
        equal to the `scale` attribute if it exists otherwise 1.0.

        Parameters
        ----------
        mu : array-like of shape n_samples or shape (n_simulations, n_samples)
            expected values

        Returns
        -------
        random_samples : np.array of same shape as mu
        """
        standard_deviation = self.scale**0.5 if self.scale else 1.0
        return np.random.normal(loc=mu, scale=standard_deviation, size=None)


class BinomialDist(Distribution):
    """Binomial Distribution."""

    def __init__(self, levels=1):
        """
        Creates an instance of the Binomial class.

        Parameters
        ----------
        levels : int of None, default: 1
            number of trials in the binomial distribution

        Returns
        -------
        self
        """
        if levels is None:
            levels = 1
        self.levels = levels
        super(BinomialDist, self).__init__(name="binomial", scale=1.0)
        self._exclude.append("scale")

    def log_pdf(self, y, mu, weights=None):
        """
        Computes the log of the pdf or pmf of the values under the current distribution.

        Parameters
        ----------
        y : array-like of length n
            target values
        mu : array-like of length n
            expected values
        weights : array-like shape (n,) or None, default: None
            sample weights
            if None, defaults to array of ones

        Returns
        -------
        pdf/pmf : np.array of length n
        """
        if weights is None:
            weights = np.ones_like(mu)
        n = self.levels
        p = mu / self.levels
        return sp.stats.binom.logpmf(y, n, p)

    @divide_weights
    def V(self, mu):
        """
        Glm Variance function.

        computes the variance of the distribution

        Parameters
        ----------
        mu : array-like of length n
            expected values

        Returns
        -------
        variance : np.array of length n
        """
        return mu * (1 - mu / self.levels)

    @multiply_weights
    def deviance(self, y, mu, scaled=True):
        """
        Model deviance.

        for a bernoulli logistic model, this is equal to the twice the
        negative loglikelihod.

        Parameters
        ----------
        y : array-like of length n
            target values
        mu : array-like of length n
            expected values
        scaled : boolean, default: True
            whether to divide the deviance by the distribution scaled

        Returns
        -------
        deviances : np.array of length n
        """
        dev = 2 * (ylogydu(y, mu) + ylogydu(self.levels - y, self.levels - mu))
        if scaled:
            dev /= self.scale
        return dev

    def sample(self, mu):
        """
        Return random samples from this Normal distribution.

        Parameters
        ----------
        mu : array-like of shape n_samples or shape (n_simulations, n_samples)
            expected values

        Returns
        -------
        random_samples : np.array of same shape as mu
        """
        number_of_trials = self.levels
        success_probability = mu / number_of_trials
        return np.random.binomial(n=number_of_trials, p=success_probability, size=None)


class PoissonDist(Distribution):
    """Poisson Distribution."""

    def __init__(self):
        """
        Creates an instance of the PoissonDist class.

        Parameters
        ----------
        None

        Returns
        -------
        self
        """
        super(PoissonDist, self).__init__(name="poisson", scale=1.0)
        self._exclude.append("scale")

    def log_pdf(self, y, mu, weights=None):
        """
        Computes the log of the pdf or pmf of the values under the current distribution.

        Parameters
        ----------
        y : array-like of length n
            target values
        mu : array-like of length n
            expected values
        weights : array-like shape (n,) or None, default: None
            containing sample weights
            if None, defaults to array of ones

        Returns
        -------
        pdf/pmf : np.array of length n
        """
        if weights is None:
            weights = np.ones_like(mu)
        # in Poisson regression weights are proportional to the exposure
        # so we want to pump up all our predictions
        # NOTE: we assume the targets are counts, not rate.
        # ie if observations were scaled to account for exposure, they have
        # been rescaled before calling this function.
        # since some samples have higher exposure,
        # they also need to have higher variance,
        # we do this by multiplying mu by the weight=exposure
        mu = mu * weights
        return sp.stats.poisson.logpmf(y, mu=mu)

    @divide_weights
    def V(self, mu):
        """
        Glm Variance function.

        computes the variance of the distribution

        Parameters
        ----------
        mu : array-like of length n
            expected values

        Returns
        -------
        variance : np.array of length n
        """
        return mu

    @multiply_weights
    def deviance(self, y, mu, scaled=True):
        """
        Model deviance.

        for a bernoulli logistic model, this is equal to the twice the
        negative loglikelihod.

        Parameters
        ----------
        y : array-like of length n
            target values
        mu : array-like of length n
            expected values
        scaled : boolean, default: True
            whether to divide the deviance by the distribution scaled

        Returns
        -------
        deviances : np.array of length n
        """
        dev = 2 * (ylogydu(y, mu) - (y - mu))

        if scaled:
            dev /= self.scale
        return dev

    def sample(self, mu):
        """
        Return random samples from this Poisson distribution.

        Parameters
        ----------
        mu : array-like of shape n_samples or shape (n_simulations, n_samples)
            expected values

        Returns
        -------
        random_samples : np.array of same shape as mu
        """
        return np.random.poisson(lam=mu, size=None)


class GammaDist(Distribution):
    """Gamma Distribution."""

    def __init__(self, scale=None):
        """
        Creates an instance of the GammaDist class.

        Parameters
        ----------
        scale : float or None, default: None
            scale/standard deviation of the distribution

        Returns
        -------
        self
        """
        super(GammaDist, self).__init__(name="gamma", scale=scale)

    def log_pdf(self, y, mu, weights=None):
        """
        Computes the log of the pdf or pmf of the values under the current distribution.

        Parameters
        ----------
        y : array-like of length n
            target values
        mu : array-like of length n
            expected values
        weights : array-like shape (n,) or None, default: None
            containing sample weights
            if None, defaults to array of ones

        Returns
        -------
        pdf/pmf : np.array of length n
        """
        if weights is None:
            weights = np.ones_like(mu)
        nu = weights / self.scale
        return sp.stats.gamma.logpdf(x=y, a=nu, scale=mu / nu)

    @divide_weights
    def V(self, mu):
        """
        Glm Variance function.

        computes the variance of the distribution

        Parameters
        ----------
        mu : array-like of length n
            expected values

        Returns
        -------
        variance : np.array of length n
        """
        return mu**2

    @multiply_weights
    def deviance(self, y, mu, scaled=True):
        """
        Model deviance.

        for a bernoulli logistic model, this is equal to the twice the
        negative loglikelihod.

        Parameters
        ----------
        y : array-like of length n
            target values
        mu : array-like of length n
            expected values
        scaled : boolean, default: True
            whether to divide the deviance by the distribution scaled

        Returns
        -------
        deviances : np.array of length n
        """
        dev = 2 * ((y - mu) / mu - np.log(y / mu))

        if scaled:
            dev /= self.scale
        return dev

    def sample(self, mu):
        """
        Return random samples from this Gamma distribution.

        Parameters
        ----------
        mu : array-like of shape n_samples or shape (n_simulations, n_samples)
            expected values

        Returns
        -------
        random_samples : np.array of same shape as mu
        """
        # in numpy.random.gamma, `shape` is the parameter sometimes denoted by
        # `k` that corresponds to `nu` in S. Wood (2006) Table 2.1
        shape = 1.0 / self.scale
        # in numpy.random.gamma, `scale` is the parameter sometimes denoted by
        # `theta` that corresponds to mu / nu in S. Wood (2006) Table 2.1
        scale = mu / shape
        return np.random.gamma(shape=shape, scale=scale, size=None)


class InvGaussDist(Distribution):
    """Inverse Gaussian (Wald) Distribution."""

    def __init__(self, scale=None):
        """
        Creates an instance of the InvGaussDist class.

        Parameters
        ----------
        scale : float or None, default: None
            scale/standard deviation of the distribution

        Returns
        -------
        self
        """
        super(InvGaussDist, self).__init__(name="inv_gauss", scale=scale)

    def log_pdf(self, y, mu, weights=None):
        """
        Computes the log of the pdf or pmf of the values under the current distribution.

        Parameters
        ----------
        y : array-like of length n
            target values
        mu : array-like of length n
            expected values
        weights : array-like shape (n,) or None, default: None
            containing sample weights
            if None, defaults to array of ones

        Returns
        -------
        pdf/pmf : np.array of length n
        """
        if weights is None:
            weights = np.ones_like(mu)
        gamma = weights / self.scale
        return sp.stats.invgauss.logpdf(y, mu, scale=1.0 / gamma)

    @divide_weights
    def V(self, mu):
        """
        Glm Variance function.

        computes the variance of the distribution

        Parameters
        ----------
        mu : array-like of length n
            expected values

        Returns
        -------
        variance : np.array of length n
        """
        return mu**3

    @multiply_weights
    def deviance(self, y, mu, scaled=True):
        """
        Model deviance.

        for a bernoulli logistic model, this is equal to the twice the
        negative loglikelihod.

        Parameters
        ----------
        y : array-like of length n
            target values
        mu : array-like of length n
            expected values
        scaled : boolean, default: True
            whether to divide the deviance by the distribution scaled

        Returns
        -------
        deviances : np.array of length n
        """
        dev = ((y - mu) ** 2) / (mu**2 * y)

        if scaled:
            dev /= self.scale
        return dev

    def sample(self, mu):
        """
        Return random samples from this Inverse Gaussian (Wald) distribution.

        Parameters
        ----------
        mu : array-like of shape n_samples or shape (n_simulations, n_samples)
            expected values

        Returns
        -------
        random_samples : np.array of same shape as mu
        """
        return np.random.wald(mean=mu, scale=self.scale, size=None)


class TweedieDist(Distribution):
    """
    Tweedie Distribution
    """

    def __init__(self, power, scale=None):
        if 0 < power < 1:
            raise ValueError(
                "Power parameter p must not be between 0 and 1 (non-inclusive) for the Tweedie distribution."
            )
        super(TweedieDist, self).__init__(name='tweedie', scale=scale)
        self.power = power

    def log_pdf(self, y, mu, weights=None):
        """
        Computes the log of the PDF (or PMF for y=0) of the Tweedie distribution.

        Parameters
        ----------
        y : array-like of length n
            Target values.
        mu : array-like of length n
            Expected values.
        weights : array-like shape (n,) or None, default: None
            Sample weights. If None, defaults to array of ones.

        Returns
        -------
        log_pdf : np.array of length n
        """
        y = np.asarray(y, dtype=np.float64)
        mu = np.asarray(mu, dtype=np.float64)

        if np.any(y < 0) or np.any(mu <= 0):
            raise ValueError(
                "Negative values detected in y or non-positive values in mu."
            )

        if weights is None:
            weights = np.ones_like(mu)

        phi = self.scale  # dispersion parameter
        p = self.power  # power parameter

        # Initialize log_pdf array
        log_pdf_values = np.zeros_like(y, dtype=np.float64)

        # Indices where y > 0
        idx_positive = y > 0
        # Indices where y == 0
        idx_zero = y == 0

        # For y == 0
        if np.any(idx_zero):
            mu_zero = mu[idx_zero]
            # Compute log probability mass at zero
            log_p_zero = -(mu_zero ** (2 - p)) / ((2 - p) * phi)
            log_pdf_values[idx_zero] = log_p_zero

        # For y > 0
        if np.any(idx_positive):
            y_pos = y[idx_positive]
            mu_pos = mu[idx_positive]

            # Compute terms carefully to avoid numerical issues
            term1 = (y_pos * mu_pos ** (1 - p)) / (1 - p)
            term2 = mu_pos ** (2 - p) / (2 - p)
            term3 = y_pos ** (2 - p) / (2 - p)

            log_pdf = (1 / phi) * (term1 - term2 - term3)

            # Adjust with log(y) term and constants if necessary
            # Since constants cancel out in likelihood ratios, they are often omitted
            log_pdf_values[idx_positive] = log_pdf

        return log_pdf_values

    @divide_weights
    def V(self, mu):
        return mu**self.power

    @multiply_weights
    def deviance(self, y, mu, scaled=True):
        """
        Computes the deviance for the Tweedie distribution.

        Parameters
        ----------
        y : array-like of length n
            Target values.
        mu : array-like of length n
            Expected values.
        scaled : boolean, default: True
            Whether to divide the deviance by the distribution scale.

        Returns
        -------
        deviance : np.array of length n
        """
        if np.any(y < 0) or np.any(mu < 0):
            raise ValueError("Negative values detected in y or mu.")
        p = self.power
        if p < 0:
            dev = 2 * (
                np.power(np.maximum(y, 0), 2 - p) / ((1 - p) * (2 - p))
                - y * np.power(mu, 1 - p) / (1 - p)
                + np.power(mu, 2 - p) / (2 - p)
            )
        elif p == 0:
            dev = (y - mu) ** 2
        elif p == 1:
            dev = 2 * (y * np.log(y / mu) - (y - mu))
        elif p == 2:
            dev = 2 * (np.log(mu / y) + (y / mu) - 1)
        else:
            dev = 2 * (
                np.power(y, 2 - p) / ((1 - p) * (2 - p))
                - y * np.power(mu, 1 - p) / (1 - p)
                + np.power(mu, 2 - p) / (2 - p)
            )
        if scaled:
            dev /= self.scale
        return dev

    def sample(self, mu):
        """
        Generates random samples from the Tweedie distribution.

        Parameters
        ----------
        mu : array-like of shape n_samples
            Expected values.

        Returns
        -------
        random_samples : np.array of same shape as mu
        """
        p = self.power
        phi = self.scale

        if p <= 1:
            raise ValueError(
                "Power parameter p must be > 1 for the Tweedie distribution."
            )
        elif 1 < p < 2:
            # Compound Poisson-Gamma
            lambda_ = mu ** (2 - p) / (phi * (2 - p))
            num_events = np.random.poisson(lambda_)
            # Gamma parameters
            a = (2 - p) / (p - 1)
            s = phi * (p - 1) * mu ** (p - 1)
            samples = np.zeros_like(mu)
            positive_indices = num_events > 0
            samples[positive_indices] = np.array(
                [
                    np.sum(np.random.gamma(shape=a, scale=s[i], size=n))
                    for i, n in enumerate(num_events[positive_indices])
                ]
            )

            return samples
        elif p == 2:
            # Corrected Gamma distribution parameters
            shape = 1 / phi
            scale = phi * mu
            return np.random.gamma(shape=shape, scale=scale)

        else:
            raise NotImplementedError(
                "Sampling not implemented for p > 2 in TweedieDist."
            )


DISTRIBUTIONS = {
<<<<<<< HEAD
    'normal': NormalDist,
    'poisson': PoissonDist,
    'binomial': BinomialDist,
    'gamma': GammaDist,
    'inv_gauss': InvGaussDist,
    'tweedie': TweedieDist,
=======
    "normal": NormalDist,
    "poisson": PoissonDist,
    "binomial": BinomialDist,
    "gamma": GammaDist,
    "inv_gauss": InvGaussDist,
>>>>>>> 854be02e
}<|MERGE_RESOLUTION|>--- conflicted
+++ resolved
@@ -1,13 +1,6 @@
-<<<<<<< HEAD
-"""
-Distributions
-"""
-
-=======
 """Distributions."""
 
 from abc import ABCMeta, abstractmethod
->>>>>>> 854be02e
 from functools import wraps
 
 import numpy as np
@@ -825,18 +818,10 @@
 
 
 DISTRIBUTIONS = {
-<<<<<<< HEAD
-    'normal': NormalDist,
-    'poisson': PoissonDist,
-    'binomial': BinomialDist,
-    'gamma': GammaDist,
-    'inv_gauss': InvGaussDist,
-    'tweedie': TweedieDist,
-=======
     "normal": NormalDist,
     "poisson": PoissonDist,
     "binomial": BinomialDist,
     "gamma": GammaDist,
     "inv_gauss": InvGaussDist,
->>>>>>> 854be02e
+    "tweedie": TweedieDist,
 }