--- conflicted
+++ resolved
@@ -229,10 +229,9 @@
     scores = LinearGAM().gridsearch(X, y, lam=[-3, -2, -1], return_scores=True)
 
     # scores is not a dict of scores but an (unfitted) gam!
-<<<<<<< HEAD
-    assert(not isinstance(scores, dict))
-    assert(isinstance(scores, LinearGAM))
-    assert(not scores._is_fitted)
+    assert not isinstance(scores, dict)
+    assert isinstance(scores, LinearGAM)
+    assert not scores._is_fitted
     
 
 def test_param_validation_order_REGRESSION():
@@ -250,6 +249,7 @@
     gam = GAM().gridsearch(X, y)
     assert gam._is_fitted
 
+    
 def test_gridsearch_works_on_Series_REGRESSION():
     """
     we should be able to do a gridsearch() on a Pandas DataFrame and Series
@@ -265,9 +265,4 @@
     
     # Series
     gam = LinearGAM().gridsearch(X[0], y)
-    assert gam._is_fitted
-=======
-    assert not isinstance(scores, dict)
-    assert isinstance(scores, LinearGAM)
-    assert not scores._is_fitted
->>>>>>> fa8bf85b
+    assert gam._is_fitted