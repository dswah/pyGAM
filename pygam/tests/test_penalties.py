import numpy as np

from pygam import LinearGAM, s
from pygam.penalties import (
    concave,
    convex,
    derivative,
    l2,
    monotonic_dec,
    monotonic_inc,
    none,
    wrap_penalty,
)


def test_single_spline_penalty():
    """
    check that feature functions with only 1 basis are penalized correctly

    derivative penalty should be 0.
    l2 should penalty be 1.
    monotonic_ and convexity_ should be 0.
    """
    coef = np.array(1.0)
<<<<<<< HEAD
    assert np.all(derivative(1, coef).A == 0.0)
    assert np.all(l2(1, coef).A == 1.0)
    assert np.all(monotonic_inc(1, coef).A == 0.0)
    assert np.all(monotonic_dec(1, coef).A == 0.0)
    assert np.all(convex(1, coef).A == 0.0)
    assert np.all(concave(1, coef).A == 0.0)
    assert np.all(none(1, coef).A == 0.0)
=======
    assert np.all(derivative(1, coef).toarray() == 0.0)
    assert np.all(l2(1, coef).toarray() == 1.0)
    assert np.all(monotonic_inc(1, coef).toarray() == 0.0)
    assert np.all(monotonic_dec(1, coef).toarray() == 0.0)
    assert np.all(convex(1, coef).toarray() == 0.0)
    assert np.all(concave(1, coef).toarray() == 0.0)
    assert np.all(none(1, coef).toarray() == 0.0)
>>>>>>> 854be02e


def test_wrap_penalty():
    """
    check that wrap penalty indeed reduces inserts the desired penalty into the
    linear term when fit_linear is True, and 0, when fit_linear is False.
    """
    coef = np.array(1.0)
    n = 2
    linear_penalty = -1

    fit_linear = True
    p = wrap_penalty(none, fit_linear, linear_penalty=linear_penalty)
    P = p(n, coef).toarray()
    assert P.sum() == linear_penalty

    fit_linear = False
    p = wrap_penalty(none, fit_linear, linear_penalty=linear_penalty)
    P = p(n, coef).toarray()
    assert P.sum() == 0.0


def test_monotonic_inchepatitis_X_y(hepatitis_X_y):
    """
    check that monotonic_inc constraint produces monotonic increasing function
    """
    X, y = hepatitis_X_y

    gam = LinearGAM(terms=s(0, constraints="monotonic_inc"))
    gam.fit(X, y)

    XX = gam.generate_X_grid(term=0)
    Y = gam.predict(np.sort(XX))
    diffs = np.diff(Y, n=1)
    assert ((diffs >= 0) + np.isclose(diffs, 0.0)).all()


def test_monotonic_dec(hepatitis_X_y):
    """
    check that monotonic_dec constraint produces monotonic decreasing function
    """
    X, y = hepatitis_X_y

    gam = LinearGAM(terms=s(0, constraints="monotonic_dec"))
    gam.fit(X, y)

    XX = gam.generate_X_grid(term=0)
    Y = gam.predict(np.sort(XX))
    diffs = np.diff(Y, n=1)
    assert ((diffs <= 0) + np.isclose(diffs, 0.0)).all()


def test_convex(hepatitis_X_y):
    """
    check that convex constraint produces convex function
    """
    X, y = hepatitis_X_y

    gam = LinearGAM(terms=s(0, constraints="convex"))
    gam.fit(X, y)

    XX = gam.generate_X_grid(term=0)
    Y = gam.predict(np.sort(XX))
    diffs = np.diff(Y, n=2)
    assert ((diffs >= 0) + np.isclose(diffs, 0.0)).all()


def test_concave(hepatitis_X_y):
    """
    check that concave constraint produces concave function
    """
    X, y = hepatitis_X_y

    gam = LinearGAM(terms=s(0, constraints="concave"))
    gam.fit(X, y)

    XX = gam.generate_X_grid(term=0)
    Y = gam.predict(np.sort(XX))
    diffs = np.diff(Y, n=2)
    assert ((diffs <= 0) + np.isclose(diffs, 0.0)).all()


# TODO penalties gives expected matrix structure
# TODO circular constraints<|MERGE_RESOLUTION|>--- conflicted
+++ resolved
@@ -22,15 +22,7 @@
     monotonic_ and convexity_ should be 0.
     """
     coef = np.array(1.0)
-<<<<<<< HEAD
-    assert np.all(derivative(1, coef).A == 0.0)
-    assert np.all(l2(1, coef).A == 1.0)
-    assert np.all(monotonic_inc(1, coef).A == 0.0)
-    assert np.all(monotonic_dec(1, coef).A == 0.0)
-    assert np.all(convex(1, coef).A == 0.0)
-    assert np.all(concave(1, coef).A == 0.0)
-    assert np.all(none(1, coef).A == 0.0)
-=======
+
     assert np.all(derivative(1, coef).toarray() == 0.0)
     assert np.all(l2(1, coef).toarray() == 1.0)
     assert np.all(monotonic_inc(1, coef).toarray() == 0.0)
@@ -38,7 +30,6 @@
     assert np.all(convex(1, coef).toarray() == 0.0)
     assert np.all(concave(1, coef).toarray() == 0.0)
     assert np.all(none(1, coef).toarray() == 0.0)
->>>>>>> 854be02e
 
 
 def test_wrap_penalty():
