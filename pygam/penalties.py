"""Penalty matrix generators."""

import warnings

import numpy as np
import scipy as sp


def derivative(n, coef, derivative=2, periodic=False):
    """
    Builds a penalty matrix for P-Splines with continuous features.
    Penalizes the squared differences between basis coefficients.

    Parameters
    ----------
    n : int
        number of splines

    coef : unused
        for compatibility with constraints

    derivative: int, default: 2
        which derivative do we penalize.
        derivative is 1, we penalize 1st order derivatives,
        derivative is 2, we penalize 2nd order derivatives, etc

    Returns
    -------
    penalty matrix : sparse csc matrix of shape (n,n)
    """
    if n == 1:
        # no derivative for constant functions
        return sp.sparse.csc_array([[0.0]])
    D = sparse_diff(
        sp.sparse.identity(n + 2 * derivative * periodic).tocsc(), n=derivative
    ).tolil()

    if periodic:
        # wrap penalty
        cols = D[:, :derivative]
        D[:, -2 * derivative : -derivative] += cols * (-1) ** derivative

        # do symmetric operation on lower half of matrix
        n_rows = int((n + 2 * derivative) / 2)
        D[-n_rows:] = D[:n_rows][::-1, ::-1]

        # keep only the center of the augmented matrix
        D = D[derivative:-derivative, derivative:-derivative]
    return D.dot(D.T).tocsc()


def periodic(n, coef, derivative=2, _penalty=derivative):
    return _penalty(n, coef, derivative=derivative, periodic=True)


def l2(n, coef):
    """
    Builds a penalty matrix for P-Splines with categorical features.
    Penalizes the squared value of each basis coefficient.

    Parameters
    ----------
    n : int
        number of splines

    coef : unused
        for compatibility with constraints

    Returns
    -------
    penalty matrix : sparse csc matrix of shape (n,n)
    """
    return sp.sparse.eye(n).tocsc()


def monotonicity_(n, coef, increasing=True):
    """
    Builds a penalty matrix for P-Splines with continuous features.
    Penalizes violation of monotonicity in the feature function.

    Parameters
    ----------
    n : int
        number of splines
    coef : array-like
        coefficients of the feature function
    increasing : bool, default: True
        whether to enforce monotic increasing, or decreasing functions

    Returns
    -------
    penalty matrix : sparse csc matrix of shape (n,n)
    """
    if n != len(coef.ravel()):
        raise ValueError(
            "dimension mismatch: expected n equals len(coef), "
            f"but found n = {n}, coef.shape = {coef.shape}."
        )

    if n == 1:
        # no monotonic penalty for constant functions
        return sp.sparse.csc_array([[0.0]])

    if increasing:
        # only penalize the case where coef_i-1 > coef_i
        mask = sp.sparse.diags((np.diff(coef.ravel()) < 0).astype(float))
    else:
        # only penalize the case where coef_i-1 < coef_i
        mask = sp.sparse.diags((np.diff(coef.ravel()) > 0).astype(float))

    derivative = 1
    D = sparse_diff(sp.sparse.identity(n).tocsc(), n=derivative) * mask
    return D.dot(D.T).tocsc()


def monotonic_inc(n, coef):
    """
    Builds a penalty matrix for P-Splines with continuous features.
    Penalizes violation of a monotonic increasing feature function.

    Parameters
    ----------
    n : int
        number of splines
    coef : array-like, coefficients of the feature function

    Returns
    -------
    penalty matrix : sparse csc matrix of shape (n,n)
    """
    return monotonicity_(n, coef, increasing=True)


def monotonic_dec(n, coef):
    """
    Builds a penalty matrix for P-Splines with continuous features.
    Penalizes violation of a monotonic decreasing feature function.

    Parameters
    ----------
    n : int
        number of splines
    coef : array-like
        coefficients of the feature function

    Returns
    -------
    penalty matrix : sparse csc matrix of shape (n,n)
    """
    return monotonicity_(n, coef, increasing=False)


def convexity_(n, coef, convex=True):
    """
    Builds a penalty matrix for P-Splines with continuous features.
    Penalizes violation of convexity in the feature function.

    Parameters
    ----------
    n : int
        number of splines
    coef : array-like
        coefficients of the feature function
    convex : bool, default: True
        whether to enforce convex, or concave functions

    Returns
    -------
    penalty matrix : sparse csc matrix of shape (n,n)
    """
    if n != len(coef.ravel()):
        raise ValueError(
            "dimension mismatch: expected n equals len(coef), "
            f"but found n = {n}, coef.shape = {coef.shape}."
        )

    if n == 1:
        # no convex penalty for constant functions
        return sp.sparse.csc_array([[0.0]])

    if convex:
        mask = sp.sparse.diags((np.diff(coef.ravel(), n=2) < 0).astype(float))
    else:
        mask = sp.sparse.diags((np.diff(coef.ravel(), n=2) > 0).astype(float))

    derivative = 2
    D = sparse_diff(sp.sparse.identity(n).tocsc(), n=derivative) * mask
    return D.dot(D.T).tocsc()


def convex(n, coef):
    """
    Builds a penalty matrix for P-Splines with continuous features.
    Penalizes violation of a convex feature function.

    Parameters
    ----------
    n : int
        number of splines
    coef : array-like
        coefficients of the feature function

    Returns
    -------
    penalty matrix : sparse csc matrix of shape (n,n)
    """
    return convexity_(n, coef, convex=True)


def concave(n, coef):
    """
    Builds a penalty matrix for P-Splines with continuous features.
    Penalizes violation of a concave feature function.

    Parameters
    ----------
    n : int
        number of splines
    coef : array-like
        coefficients of the feature function

    Returns
    -------
    penalty matrix : sparse csc matrix of shape (n,n)
    """
    return convexity_(n, coef, convex=False)


# def circular(n, coef):
#     """
#     Builds a penalty matrix for P-Splines with continuous features.
#     Penalizes violation of a circular feature function.
#
#     Parameters
#     ----------
#     n : int
#         number of splines
#     coef : unused
#         for compatibility with constraints
#
#     Returns
#     -------
#     penalty matrix : sparse csc matrix of shape (n,n)
#     """
#     if n != len(coef.ravel()):
#         raise ValueError('dimension mismatch: expected n equals len(coef), '\
#                          'but found n = {}, coef.shape = {}.'\
#                          .format(n, coef.shape))
#
#     if n==1:
#         # no first circular penalty for constant functions
#         return sp.sparse.csc_array([[0.]])
#
#     row = np.zeros(n)
#     row[0] = 1
#     row[-1] = -1
#     P = sp.sparse.vstack([row, sp.sparse.csc_array((n-2, n)), row[::-1]])
#     return P.tocsc()


def none(n, coef):
    """
    Build a matrix of zeros for features that should go unpenalized.

    Parameters
    ----------
    n : int
        number of splines
    coef : unused
        for compatibility with constraints

    Returns
    -------
    penalty matrix : sparse csc matrix of shape (n,n)
    """
<<<<<<< HEAD
    return sp.sparse.csc_array(np.zeros((n, n)))
=======
    return sp.sparse.csc_matrix((n, n))
>>>>>>> 5412a3f0


def wrap_penalty(p, fit_linear, linear_penalty=0.0):
    """
    Tool to account for unity penalty on the linear term of any feature.

    example:
        p = wrap_penalty(derivative, fit_linear=True)(n, coef)

    Parameters
    ----------
    p : callable.
        penalty-matrix-generating function.
    fit_linear : boolean.
        whether the current feature has a linear term or not.
    linear_penalty : float, default: 0.
        penalty on the linear term

    Returns
    -------
    wrapped_p : callable
      modified penalty-matrix-generating function
    """

    def wrapped_p(n, *args):
        if fit_linear:
            if n == 1:
                return sp.sparse.block_diag([linear_penalty], format="csc")
            return sp.sparse.block_diag([linear_penalty, p(n - 1, *args)], format="csc")
        else:
            return p(n, *args)

    return wrapped_p


def sparse_diff(array, n=1, axis=-1):
    """
    A ported sparse version of np.diff.
    Uses recursion to compute higher order differences.

    Parameters
    ----------
    array : sparse array
    n : int, default: 1
        differencing order
    axis : int, default: -1
        axis along which differences are computed

    Returns
    -------
    diff_array : sparse array
                 same shape as input array,
                 but 'axis' dimension is smaller by 'n'.
    """
    if (n < 0) or (int(n) != n):
        raise ValueError(f"Expected order is non-negative integer, but found: {n}")
    if not sp.sparse.issparse(array):
        warnings.warn("Array is not sparse. Consider using numpy.diff")

    if n == 0:
        return array

    nd = array.ndim
    slice1 = [slice(None)] * nd
    slice2 = [slice(None)] * nd
    slice1[axis] = slice(1, None)
    slice2[axis] = slice(None, -1)
    slice1 = tuple(slice1)
    slice2 = tuple(slice2)

    A = sparse_diff(array, n - 1, axis=axis)
    return A[slice1] - A[slice2]


PENALTIES = {
    "auto": "auto",
    "derivative": derivative,
    "l2": l2,
    "none": none,
    "periodic": periodic,
}

CONSTRAINTS = {
    "convex": convex,
    "concave": concave,
    "monotonic_inc": monotonic_inc,
    "monotonic_dec": monotonic_dec,
    "none": none,
}<|MERGE_RESOLUTION|>--- conflicted
+++ resolved
@@ -273,11 +273,7 @@
     -------
     penalty matrix : sparse csc matrix of shape (n,n)
     """
-<<<<<<< HEAD
-    return sp.sparse.csc_array(np.zeros((n, n)))
-=======
-    return sp.sparse.csc_matrix((n, n))
->>>>>>> 5412a3f0
+    return sp.sparse.csc_array((n, n))
 
 
 def wrap_penalty(p, fit_linear, linear_penalty=0.0):
