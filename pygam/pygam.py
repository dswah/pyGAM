<<<<<<< HEAD
# -*- coding: utf-8 -*-

from __future__ import division, absolute_import
from collections import defaultdict
from collections import OrderedDict
from copy import deepcopy
from itertools import product
=======
>>>>>>> fa8bf85b
import warnings
from collections import OrderedDict, defaultdict
from copy import deepcopy

import numpy as np
import scipy as sp
<<<<<<< HEAD
from scipy import stats
from progressbar import ProgressBar

from pygam.core import Core

from pygam.penalties import derivative
from pygam.penalties import l2
from pygam.penalties import monotonic_inc
from pygam.penalties import monotonic_dec
from pygam.penalties import convex
from pygam.penalties import concave
from pygam.penalties import none
from pygam.penalties import wrap_penalty
from pygam.penalties import PENALTIES, CONSTRAINTS

from pygam.distributions import Distribution
from pygam.distributions import NormalDist
from pygam.distributions import BinomialDist
from pygam.distributions import PoissonDist
from pygam.distributions import GammaDist
from pygam.distributions import InvGaussDist
from pygam.distributions import DISTRIBUTIONS

from pygam.links import Link
from pygam.links import IdentityLink
from pygam.links import LogitLink
from pygam.links import LogLink
from pygam.links import InverseLink
from pygam.links import InvSquaredLink
from pygam.links import LINKS

from pygam.callbacks import CallBack
from pygam.callbacks import Deviance
from pygam.callbacks import Diffs
from pygam.callbacks import Accuracy
from pygam.callbacks import Coef
from pygam.callbacks import validate_callback
from pygam.callbacks import CALLBACKS

from pygam.utils import check_y
from pygam.utils import check_X
from pygam.utils import check_X_y
from pygam.utils import make_2d
from pygam.utils import flatten
from pygam.utils import check_array
from pygam.utils import check_lengths
from pygam.utils import load_diagonal
from pygam.utils import TablePrinter
from pygam.utils import space_row
from pygam.utils import sig_code
from pygam.utils import b_spline_basis
from pygam.utils import cholesky
from pygam.utils import check_param
from pygam.utils import isiterable
from pygam.utils import NotPositiveDefiniteError
from pygam.utils import OptimizationError

from pygam.terms import Term
from pygam.terms import Intercept, intercept
from pygam.terms import LinearTerm, l
from pygam.terms import SplineTerm, s
from pygam.terms import FactorTerm, f
from pygam.terms import TensorTerm, te
from pygam.terms import TermList
from pygam.terms import MetaTermMixin


EPS = np.finfo(np.float64).eps # machine epsilon
=======
from progressbar import ProgressBar
from scipy import stats  # noqa: F401

from pygam.callbacks import (
    CALLBACKS,  # noqa: F401
    Accuracy,  # noqa: F401
    CallBack,  # noqa: F401
    Coef,  # noqa: F401
    Deviance,  # noqa: F401
    Diffs,  # noqa: F401
    validate_callback,  # noqa: F401
)
from pygam.core import Core
from pygam.distributions import (
    DISTRIBUTIONS,  # noqa: F401
    BinomialDist,  # noqa: F401
    Distribution,  # noqa: F401
    GammaDist,  # noqa: F401
    InvGaussDist,  # noqa: F401
    NormalDist,  # noqa: F401
    PoissonDist,  # noqa: F401
)
from pygam.links import (
    LINKS,  # noqa: F401
    IdentityLink,  # noqa: F401
    InverseLink,  # noqa: F401
    InvSquaredLink,  # noqa: F401
    Link,  # noqa: F401
    LogitLink,  # noqa: F401
    LogLink,  # noqa: F401
)
from pygam.penalties import (  # noqa: F401
    CONSTRAINTS,
    PENALTIES,
    concave,  # noqa: F401
    convex,  # noqa: F401
    derivative,  # noqa: F401
    l2,  # noqa: F401
    monotonic_dec,  # noqa: F401
    monotonic_inc,  # noqa: F401
    none,  # noqa: F401
    wrap_penalty,  # noqa: F401
)
from pygam.terms import (  # noqa: F401  # noqa: F401  # noqa: F401  # noqa: F401  # noqa: F401
    FactorTerm,
    Intercept,
    LinearTerm,
    MetaTermMixin,  # noqa: F401
    SplineTerm,
    TensorTerm,
    Term,  # noqa: F401
    TermList,  # noqa: F401
    f,
    intercept,
    l,
    s,
    te,
)
from pygam.utils import (
    NotPositiveDefiniteError,
    OptimizationError,
    TablePrinter,
    b_spline_basis,  # noqa: F401
    check_array,
    check_lengths,
    check_param,
    check_X,
    check_X_y,
    check_y,
    cholesky,
    combine,
    flatten,
    isiterable,
    load_diagonal,
    make_2d,
    sig_code,
    space_row,
)

EPS = np.finfo(np.float64).eps  # machine epsilon
>>>>>>> fa8bf85b


class GAM(Core, MetaTermMixin):
    """Generalized Additive Model.

    Parameters
    ----------
    terms : expression specifying terms to model, optional.

        By default a univariate spline term will be allocated for each feature.

        For example:

        >>> GAM(s(0) + l(1) + f(2) + te(3, 4))

        will fit a spline term on feature 0, a linear term on feature 1,
        a factor term on feature 2, and a tensor term on features 3 and 4.

    callbacks : list of str or list of CallBack objects, optional
        Names of callback objects to call during the optimization loop.

    distribution : str or Distribution object, optional
        Distribution to use in the model.

    link : str or Link object, optional
        Link function to use in the model.

    fit_intercept : bool, optional
        Specifies if a constant (a.k.a. bias or intercept) should be
        added to the decision function.
        Note: the intercept receives no smoothing penalty.

    max_iter : int, optional
        Maximum number of iterations allowed for the solver to converge.

    tol : float, optional
        Tolerance for stopping criteria.

    verbose : bool, optional
        whether to show pyGAM warnings.

    Attributes
    ----------
    coef_ : array, shape (n_classes, m_features)
        Coefficient of the features in the decision function.
        If fit_intercept is True, then self.coef_[0] will contain the bias.

    statistics_ : dict
        Dictionary containing model statistics like GCV/UBRE scores, AIC/c,
        parameter covariances, estimated degrees of freedom, etc.

    logs_ : dict
        Dictionary containing the outputs of any callbacks at each
        optimization loop.

        The logs are structured as ``{callback: [...]}``

    References
    ----------
    Simon N. Wood, 2006
    Generalized Additive Models: an introduction with R

    Hastie, Tibshirani, Friedman
    The Elements of Statistical Learning
    http://statweb.stanford.edu/~tibs/ElemStatLearn/printings/ESLII_print10.pdf

    Paul Eilers & Brian Marx, 2015
    International Biometric Society: A Crash Course on P-splines
    http://www.ibschannel2015.nl/project/userfiles/Crash_course_handout.pdf
    """

    def __init__(
        self,
        terms="auto",
        max_iter=100,
        tol=1e-4,
        distribution="normal",
        link="identity",
        callbacks=["deviance", "diffs"],
        fit_intercept=True,
        verbose=False,
        **kwargs,
    ):
        self.max_iter = max_iter
        self.tol = tol
        self.distribution = distribution
        self.link = link
        self.callbacks = callbacks
        self.verbose = verbose
        self.terms = TermList(terms) if isinstance(terms, Term) else terms
        self.fit_intercept = fit_intercept

        for k, v in kwargs.items():
            if k not in self._plural:
                raise TypeError(f"__init__() got an unexpected keyword argument {k}")
            setattr(self, k, v)

        # internal settings
        self._constraint_lam = 1e9  # regularization intensity for constraints
        self._constraint_l2 = 1e-3  # diagononal loading to improve conditioning
        self._constraint_l2_max = 1e-1  # maximum loading
        # self._opt = 0 # use 0 for numerically stable optimizer, 1 for naive
        self._term_location = "terms"  # for locating sub terms
        # self._include = ['lam']

        # call super and exclude any variables
        super(GAM, self).__init__()

    # @property
    # def lam(self):
    #     if self._has_terms():
    #         return self.terms.lam
    #     else:
    #         return self._lam
    #
    # @lam.setter
    # def lam(self, value):
    #     if self._has_terms():
    #         self.terms.lam = value
    #     else:
    #         self._lam = value

    @property
    def _is_fitted(self):
        """Simple way to check if the GAM has been fitted.

        Parameters
        ----------
        None

        Returns
        -------
        bool : whether or not the model is fitted
        """
        return hasattr(self, "coef_")

    def _validate_params(self):
        """Method to sanitize model parameters.

        Parameters
        ----------
        None

        Returns
        -------
        None
        """
        # fit_intercep
        if not isinstance(self.fit_intercept, bool):
            raise ValueError(
                f"fit_intercept must be type bool, but found {self.fit_intercept.__class__}"
            )

        # terms
        if (self.terms != "auto") and not (
            isinstance(self.terms, (TermList, Term, type(None)))
        ):
            raise ValueError(
                f"terms must be a TermList, but found terms = {self.terms}"
            )

        # max_iter
        self.max_iter = check_param(
            self.max_iter,
            param_name="max_iter",
            dtype="int",
            constraint=">=1",
            iterable=False,
        )

        # distribution
        if not (
            (self.distribution in DISTRIBUTIONS)
            or isinstance(self.distribution, Distribution)
        ):
            raise ValueError(f"unsupported distribution {self.distribution}")
        if self.distribution in DISTRIBUTIONS:
            self.distribution = DISTRIBUTIONS[self.distribution]()

        # link
        if not ((self.link in LINKS) or isinstance(self.link, Link)):
            raise ValueError(f"unsupported link {self.link}")
        if self.link in LINKS:
            self.link = LINKS[self.link]()

        # callbacks
        if not isiterable(self.callbacks):
            raise ValueError(f"Callbacks must be iterable, but found {self.callbacks}")

        if not all([c in CALLBACKS or isinstance(c, CallBack) for c in self.callbacks]):
            raise ValueError(f"unsupported callback(s) {self.callbacks}")
        callbacks = list(self.callbacks)
        for i, c in enumerate(self.callbacks):
            if c in CALLBACKS:
                callbacks[i] = CALLBACKS[c]()
        self.callbacks = [validate_callback(c) for c in callbacks]

    def _validate_data_dep_params(self, X):
        """Method to validate and prepare data-dependent parameters.

        Parameters
        ----------
        X : array-like
            containing the input dataset

        Returns
        -------
        None
        """
        n_samples, m_features = X.shape

        # terms
        if self.terms == "auto":
            # one numerical spline per feature
            self.terms = TermList(
                *[SplineTerm(feat, verbose=self.verbose) for feat in range(m_features)]
            )

        elif self.terms is None:
            # no terms
            self.terms = TermList()

        else:
            # user-specified
            self.terms = TermList(self.terms, verbose=self.verbose)

        # add intercept
        if self.fit_intercept:
            self.terms = self.terms + Intercept()

        if len(self.terms) == 0:
            raise ValueError("At least 1 term must be specified")

        # copy over things from plural
        remove = []
        for k, v in self.__dict__.items():
            if k in self._plural:
                setattr(self.terms, k, v)
                remove.append(k)
        for k in remove:
            delattr(self, k)

        self.terms.compile(X)

    def loglikelihood(self, X, y, weights=None):
        """
        Compute the log-likelihood of the dataset using the current model.

        Parameters
        ----------
        X : array-like of shape (n_samples, m_features)
            containing the input dataset
        y : array-like of shape (n,)
            containing target values
        weights : array-like of shape (n,), optional
            containing sample weights

        Returns
        -------
        log-likelihood : np.array of shape (n,)
            containing log-likelihood scores
        """
        y = check_y(y, self.link, self.distribution, verbose=self.verbose)
        mu = self.predict_mu(X)

        if weights is not None:
            weights = np.array(weights).astype("f").ravel()
            weights = check_array(
                weights, name="sample weights", ndim=1, verbose=self.verbose
            )
            check_lengths(y, weights)
        else:
            weights = np.ones_like(y).astype("float64")

        return self._loglikelihood(y, mu, weights=weights)

    def _loglikelihood(self, y, mu, weights=None):
        """
        Compute the log-likelihood of the dataset using the current model.

        Parameters
        ----------
        y : array-like of shape (n,)
            containing target values
        mu : array-like of shape (n_samples,)
            expected value of the targets given the model and inputs
        weights : array-like of shape (n,), optional
            containing sample weights

        Returns
        -------
        log-likelihood : np.array of shape (n,)
            containing log-likelihood scores
        """
        return self.distribution.log_pdf(y=y, mu=mu, weights=weights).sum()

    def _linear_predictor(self, X=None, modelmat=None, b=None, term=-1):
        """Linear predictor
        compute the linear predictor portion of the model
        ie multiply the model matrix by the spline basis coefficients.

        Parameters
        ----------
        at least 1 of (X, modelmat)
            and
        at least 1 of (b, feature)

        X : array-like of shape (n_samples, m_features) or None, optional
            containing the input dataset
            if None, will attempt to use modelmat

        modelmat : array-like or None, optional
            contains the spline basis for each feature evaluated at the input
            values for each feature, ie model matrix
            if None, will attempt to construct the model matrix from X

        b : array-like or None, optional
            contains the spline coefficients
            if None, will use current model coefficients

        feature : int, optional
                  feature for which to compute the linear prediction
                  if -1, will compute for all features

        Returns
        -------
        lp : np.array of shape (n_samples,)
        """
        if modelmat is None:
            modelmat = self._modelmat(X, term=term)
        if b is None:
            b = self.coef_[self.terms.get_coef_indices(term)]
        return modelmat.dot(b).flatten()

    def predict_mu(self, X):
        """
        Preduct expected value of target given model and input X.

        Parameters
        ----------
        X : array-like of shape (n_samples, m_features),
            containing the input dataset

        Returns
        -------
        y : np.array of shape (n_samples,)
            containing expected values under the model
        """
        if not self._is_fitted:
            raise AttributeError("GAM has not been fitted. Call fit first.")

        X = check_X(
            X,
            n_feats=self.statistics_["m_features"],
            edge_knots=self.edge_knots_,
            dtypes=self.dtype,
            features=self.feature,
            verbose=self.verbose,
        )

        lp = self._linear_predictor(X)
        return self.link.mu(lp, self.distribution)

    def predict(self, X):
        """
        Preduct expected value of target given model and input X
        often this is done via expected value of GAM given input X.

        Parameters
        ----------
        X : array-like of shape (n_samples, m_features)
            containing the input dataset

        Returns
        -------
        y : np.array of shape (n_samples,)
            containing predicted values under the model
        """
        return self.predict_mu(X)

    def _modelmat(self, X, term=-1):
        """
        Builds a model matrix, B, out of the spline basis for each feature.

        B = [B_0, B_1, ..., B_p]

        Parameters
        ----------
        X : array-like of shape (n_samples, m_features)
            containing the input dataset
        term : int, optional
            term index for which to compute the model matrix
            if -1, will create the model matrix for all features

        Returns
        -------
        modelmat : sparse matrix of len n_samples
            containing model matrix of the spline basis for selected features
        """
        X = check_X(
            X,
            n_feats=self.statistics_["m_features"],
            edge_knots=self.edge_knots_,
            dtypes=self.dtype,
            features=self.feature,
            verbose=self.verbose,
        )

        return self.terms.build_columns(X, term=term)

    def _cholesky(self, A, **kwargs):
        """
        Method to handle potential problems with the cholesky decomposition.

        will try to increase L2 regularization of the penalty matrix to
        do away with non-positive-definite errors

        Parameters
        ----------
        A : np.array

        Returns
        -------
        np.array
        """
        # create appropriate-size diagonal matrix
        if sp.sparse.issparse(A):
            diag = sp.sparse.eye(A.shape[0])
        else:
            diag = np.eye(A.shape[0])

        constraint_l2 = self._constraint_l2
        while constraint_l2 <= self._constraint_l2_max:
            try:
                L = cholesky(A, **kwargs)
                self._constraint_l2 = constraint_l2
                return L
            except NotPositiveDefiniteError:
                if self.verbose:
                    warnings.warn(
                        "Matrix is not positive definite. \n"
                        "Increasing l2 reg by factor of 10.",
                        stacklevel=2,
                    )
                A -= constraint_l2 * diag
                constraint_l2 *= 10
                A += constraint_l2 * diag

        raise NotPositiveDefiniteError("Matrix is not positive \ndefinite.")

    def _P(self):
        """
        Builds the GAM block-diagonal penalty matrix in quadratic form
        out of penalty matrices specified for each feature.

        each feature penalty matrix is multiplied by a lambda for that feature.
        the first feature is the intercept.

        so for m features:
        P = block_diag[lam0 * P0, lam1 * P1, lam2 * P2, ... , lamm * Pm]


        Parameters
        ----------
        None

        Returns
        -------
        P : sparse CSC matrix containing the model penalties in quadratic form

        """
        return self.terms.build_penalties()

    def _C(self):
        """
        Builds the GAM block-diagonal constraint matrix in quadratic form
        out of constraint matrices specified for each feature.

        behaves like a penalty, but with a very large lambda value, ie 1e6.

        Parameters
        ----------
        None

        Returns
        -------
        C : sparse CSC matrix containing the model constraints in quadratic form
        """
        return self.terms.build_constraints(
            self.coef_, self._constraint_lam, self._constraint_l2
        )

    def _pseudo_data(self, y, lp, mu):
        """
        Compute the pseudo data for a PIRLS iterations.

        Parameters
        ----------
        y : array-like of shape (n,)
            containing target data
        lp : array-like of shape (n,)
            containing linear predictions by the model
        mu : array-like of shape (n_samples,)
            expected value of the targets given the model and inputs

        Returns
        -------
        pseudo_data : np.array of shape (n,)
        """
        return lp + (y - mu) * self.link.gradient(mu, self.distribution)

    def _W(self, mu, weights, y=None):
        """
        Compute the PIRLS weights for model predictions.

        TODO lets verify the formula for this.
        if we use the square root of the mu with the stable opt,
        we get the same results as when we use non-sqrt mu with naive opt.

        this makes me think that they are equivalent.

        also, using non-sqrt mu with stable opt gives very small edofs for even
        lam=0.001 and the parameter variance is huge. this seems strange to me.

        computed [V * d(link)/d(mu)] ^(-1/2) by hand and the math checks out as hoped.

        ive since moved the square to the naive pirls method to make the code modular.

        Parameters
        ----------
        mu : array-like of shape (n_samples,)
            expected value of the targets given the model and inputs
        weights : array-like of shape (n_samples,)
            containing sample weights
        y = array-like of shape (n_samples,) or None, optional
            does nothing. just for compatibility with ExpectileGAM

        Returns
        -------
        weights : sp..sparse array of shape (n_samples, n_samples)
        """
        return sp.sparse.diags(
            (
                self.link.gradient(mu, self.distribution) ** 2
                * self.distribution.V(mu=mu)
                * weights**-1
            )
            ** -0.5
        )

    def _mask(self, weights):
        """
        Identifies the mask at which the weights are
            greater than sqrt(machine epsilon)
        and
            not NaN
        and
            not Inf.


        Parameters
        ----------
        weights : array-like of shape (n,)
            containing weights in [0,1]

        Returns
        -------
        mask : boolean np.array of shape (n,) of good weight values
        """
        mask = (np.abs(weights) >= np.sqrt(EPS)) * np.isfinite(weights)
        if mask.sum() == 0:
            raise OptimizationError(
                "PIRLS optimization has diverged.\n"
                + "Try increasing regularization, or specifying an initial value for self.coef_"  # noqa: E501
            )
        return mask

    def _initial_estimate(self, y, modelmat):
        """
        Makes an initial estimate for the model coefficients.

        For a LinearGAM we simply initialize to small coefficients.

        For other GAMs we transform the problem to the linear space
        and solve an unpenalized version.

        Parameters
        ----------
        y : array-like of shape (n,)
            containing target data
        modelmat : sparse matrix of shape (n, m)
            containing model matrix of the spline basis

        Returns
        -------
        coef : array of shape (m,) containing the initial estimate for the model
            coefficients

        Notes
        -----
            This method implements the suggestions in
            Wood, section 2.2.2 Geometry and IRLS convergence, pg 80
        """
        # do a simple initialization for LinearGAMs
        if isinstance(self, LinearGAM):
            n, m = modelmat.shape
            return np.ones(m) * np.sqrt(EPS)

        # transform the problem to the linear scale
        y = deepcopy(y).astype("float64")
        y[y == 0] += 0.01  # edge case for log link, inverse link, and logit link
        y[y == 1] -= 0.01  # edge case for logit link

        y_ = self.link.link(y, self.distribution)
        y_ = make_2d(y_, verbose=False)
        assert np.isfinite(y_).all(), (
            "transformed response values should be well-behaved."
        )

        # solve the linear problem
        return np.linalg.solve(
            load_diagonal(modelmat.T.dot(modelmat).toarray()), modelmat.T.dot(y_)
        )

        # not sure if this is faster...
        # return np.linalg.pinv(modelmat.T.dot(modelmat)).dot(modelmat.T.dot(y_))

    def _pirls(self, X, Y, weights):
        """
        Performs stable PIRLS iterations to estimate GAM coefficients.

        Parameters
        ----------
        X : array-like of shape (n_samples, m_features)
            containing input data
        Y : array-like of shape (n,)
            containing target data
        weights : array-like of shape (n,)
            containing sample weights

        Returns
        -------
        None
        """
        modelmat = self._modelmat(X)  # build a basis matrix for the GLM
        n, m = modelmat.shape

        # initialize GLM coefficients if model is not yet fitted
        if (
            not self._is_fitted
            or len(self.coef_) != self.terms.n_coefs
            or not np.isfinite(self.coef_).all()
        ):
            # initialize the model
            self.coef_ = self._initial_estimate(Y, modelmat)

        assert np.isfinite(self.coef_).all(), (
            f"coefficients should be well-behaved, but found: {self.coef_}"
        )

        P = self._P()
        S = sp.sparse.diags(np.ones(m) * np.sqrt(EPS))  # improve condition
        # S += self._H # add any user-chosen minimum penalty to the diagonal

        # if we dont have any constraints, then do cholesky now
        if not self.terms.hasconstraint:
            E = self._cholesky(S + P, sparse=False, verbose=self.verbose)

        min_n_m = np.min([m, n])
        Dinv = np.zeros((min_n_m + m, m)).T

        for _ in range(self.max_iter):
            # recompute cholesky if needed
            if self.terms.hasconstraint:
                P = self._P()
                C = self._C()
                E = self._cholesky(S + P + C, sparse=False, verbose=self.verbose)

            # forward pass
            y = deepcopy(Y)  # for simplicity
            lp = self._linear_predictor(modelmat=modelmat)
            mu = self.link.mu(lp, self.distribution)
            W = self._W(mu, weights, y)  # create pirls weight matrix

            # check for weights == 0, nan, and update
            mask = self._mask(W.diagonal())
            y = y[mask]  # update
            lp = lp[mask]  # update
            mu = mu[mask]  # update
            W = sp.sparse.diags(W.diagonal()[mask])  # update

            # PIRLS Wood pg 183
            pseudo_data = W.dot(self._pseudo_data(y, lp, mu))

            # log on-loop-start stats
            self._on_loop_start(vars())

            WB = W.dot(modelmat[mask, :])  # common matrix product
            Q, R = np.linalg.qr(WB.toarray())

            if not np.isfinite(Q).all() or not np.isfinite(R).all():
                raise ValueError("QR decomposition produced NaN or Inf. Check X data.")

            # need to recompute the number of singular values
            min_n_m = np.min([m, n, mask.sum()])
            Dinv = np.zeros((m, min_n_m))

            # SVD
            U, d, Vt = np.linalg.svd(np.vstack([R, E]))

            # mask out small singular values
            # svd_mask = d <= (d.max() * np.sqrt(EPS))

            np.fill_diagonal(Dinv, d**-1)  # invert the singular values
            U1 = U[:min_n_m, :min_n_m]  # keep only top corner of U

            # update coefficients
            B = Vt.T.dot(Dinv).dot(U1.T).dot(Q.T)
            coef_new = B.dot(pseudo_data).flatten()
            diff = np.linalg.norm(self.coef_ - coef_new) / np.linalg.norm(coef_new)
            self.coef_ = coef_new  # update

            # log on-loop-end stats
            self._on_loop_end(vars())

            # check convergence
            if diff < self.tol:
                break

        # estimate statistics even if not converged
        self._estimate_model_statistics(
            Y, modelmat, inner=None, BW=WB.T, B=B, weights=weights, U1=U1
        )
        if diff < self.tol:
            return

        print("did not converge")
        return

    def _on_loop_start(self, variables):
        """
        Performs on-loop-start actions like callbacks.

        variables contains local namespace variables.

        Parameters
        ----------
        variables : dict of available variables

        Returns
        -------
        None
        """
        for callback in self.callbacks:
            if hasattr(callback, "on_loop_start"):
                self.logs_[str(callback)].append(callback.on_loop_start(**variables))

    def _on_loop_end(self, variables):
        """
        Performs on-loop-end actions like callbacks.

        variables contains local namespace variables.

        Parameters
        ----------
        variables : dict of available variables

        Returns
        -------
        None
        """
        for callback in self.callbacks:
            if hasattr(callback, "on_loop_end"):
                self.logs_[str(callback)].append(callback.on_loop_end(**variables))

    def fit(self, X, y, weights=None):
        """Fit the generalized additive model.

        Parameters
        ----------
        X : array-like, shape (n_samples, m_features)
            Training vectors.
        y : array-like, shape (n_samples,)
            Target values,
            ie integers in classification, real numbers in
            regression)
        weights : array-like shape (n_samples,) or None, optional
            Sample weights.
            if None, defaults to array of ones

        Returns
        -------
        self : object
            Returns fitted GAM object
        """
        # validate parameters
        self._validate_params()

        # validate data
        y = check_y(y, self.link, self.distribution, verbose=self.verbose)
        X = check_X(X, verbose=self.verbose)
        check_X_y(X, y)

        if weights is not None:
            weights = np.array(weights).astype("f").ravel()
            weights = check_array(
                weights, name="sample weights", ndim=1, verbose=self.verbose
            )
            check_lengths(y, weights)
        else:
            weights = np.ones_like(y).astype("float64")

        # validate data-dependent parameters
        self._validate_data_dep_params(X)

        # set up logging
        if not hasattr(self, "logs_"):
            self.logs_ = defaultdict(list)

        # begin capturing statistics
        self.statistics_ = {}
        self.statistics_["n_samples"] = len(y)
        self.statistics_["m_features"] = X.shape[1]

        # optimize
        self._pirls(X, y, weights)
        # if self._opt == 0:
        #     self._pirls(X, y, weights)
        # if self._opt == 1:
        #     self._pirls_naive(X, y)
        return self

    def score(self, X, y, weights=None):
        """Compute the explained deviance for a trained model for a given X data and
        y labels.

        Parameters
        ----------
        X : array-like
            Input data array of shape (n_samples, m_features)
        y : array-like
            Output data vector of shape (n_samples,)
        weights : array-like shape (n_samples,) or None, optional
            Sample weights.
            if None, defaults to array of ones

        Returns
        -------
        explained deviancce score: np.array() (n_samples,)

        """
        r2 = self._estimate_r2(X=X, y=y, mu=None, weights=weights)

        return r2["explained_deviance"]

    def deviance_residuals(self, X, y, weights=None, scaled=False):
        """
        Method to compute the deviance residuals of the model.

        these are analogous to the residuals of an OLS.

        Parameters
        ----------
        X : array-like
            Input data array of shape (n_samples, m_features)
        y : array-like
            Output data vector of shape (n_samples,)
        weights : array-like shape (n_samples,) or None, optional
            Sample weights.
            if None, defaults to array of ones
        scaled : bool, optional
            whether to scale the deviance by the (estimated) distribution scale

        Returns
        -------
        deviance_residuals : np.array
            with shape (n_samples,)
        """
        if not self._is_fitted:
            raise AttributeError("GAM has not been fitted. Call fit first.")

        y = check_y(y, self.link, self.distribution, verbose=self.verbose)
        X = check_X(
            X,
            n_feats=self.statistics_["m_features"],
            edge_knots=self.edge_knots_,
            dtypes=self.dtype,
            features=self.feature,
            verbose=self.verbose,
        )
        check_X_y(X, y)

        if weights is not None:
            weights = np.array(weights).astype("f").ravel()
            weights = check_array(
                weights, name="sample weights", ndim=1, verbose=self.verbose
            )
            check_lengths(y, weights)
        else:
            weights = np.ones_like(y).astype("float64")

        mu = self.predict_mu(X)
        sign = np.sign(y - mu)
        return (
            sign
            * self.distribution.deviance(y, mu, weights=weights, scaled=scaled) ** 0.5
        )

    def _estimate_model_statistics(
        self, y, modelmat, inner=None, BW=None, B=None, weights=None, U1=None
    ):
        """
        Method to compute all of the model statistics.

        results are stored in the 'statistics_' attribute of the model, as a
        dictionary keyed by:

        - edof: estimated degrees freedom
        - scale: distribution scale, if applicable
        - cov: coefficient covariances
        - se: standarrd errors
        - AIC: Akaike Information Criterion
        - AICc: corrected Akaike Information Criterion
        - pseudo_r2: dict of Pseudo R-squared metrics
        - GCV: generailized cross-validation
            or
        - UBRE: Un-Biased Risk Estimator
        - n_samples: number of samples used in estimation

        Parameters
        ----------
        y : array-like
          output data vector of shape (n_samples,)
        modelmat : array-like, default: None
            contains the spline basis for each feature evaluated at the input
        inner : array of intermediate computations from naive optimization
        BW : array of intermediate computations from either optimization
        B : array of intermediate computations from stable optimization
        weights : array-like shape (n_samples,) or None, default: None
            containing sample weights
        U1 : cropped U matrix from SVD.

        Returns
        -------
        None
        """
        lp = self._linear_predictor(modelmat=modelmat)
        mu = self.link.mu(lp, self.distribution)
        self.statistics_["edof_per_coef"] = np.diagonal(U1.dot(U1.T))
        self.statistics_["edof"] = self.statistics_["edof_per_coef"].sum()
        if not self.distribution._known_scale:
            self.distribution.scale = self.distribution.phi(
                y=y, mu=mu, edof=self.statistics_["edof"], weights=weights
            )
        self.statistics_["scale"] = self.distribution.scale
        self.statistics_["cov"] = (
            (B.dot(B.T)) * self.distribution.scale
        )  # parameter covariances. no need to remove a W because we are using W^2. Wood pg 184  # noqa: E501
        self.statistics_["se"] = self.statistics_["cov"].diagonal() ** 0.5
        self.statistics_["AIC"] = self._estimate_AIC(y=y, mu=mu, weights=weights)
        self.statistics_["AICc"] = self._estimate_AICc(y=y, mu=mu, weights=weights)
        self.statistics_["pseudo_r2"] = self._estimate_r2(y=y, mu=mu, weights=weights)
        self.statistics_["GCV"], self.statistics_["UBRE"] = self._estimate_GCV_UBRE(
            modelmat=modelmat, y=y, weights=weights
        )
        self.statistics_["loglikelihood"] = self._loglikelihood(y, mu, weights=weights)
        self.statistics_["deviance"] = self.distribution.deviance(
            y=y, mu=mu, weights=weights
        ).sum()
        self.statistics_["p_values"] = self._estimate_p_values()

    def _estimate_AIC(self, y, mu, weights=None):
        """
        Estimate the Akaike Information Criterion.

        Parameters
        ----------
        y : array-like of shape (n_samples,)
            output data vector
        mu : array-like of shape (n_samples,),
            expected value of the targets given the model and inputs
        weights : array-like shape (n_samples,) or None, optional
            containing sample weights
            if None, defaults to array of ones

        Returns
        -------
        None
        """
        estimated_scale = not (
            self.distribution._known_scale
        )  # if we estimate the scale, that adds 2 dof
        return (
            -2 * self._loglikelihood(y=y, mu=mu, weights=weights)
            + 2 * self.statistics_["edof"]
            + 2 * estimated_scale
        )

    def _estimate_AICc(self, y, mu, weights=None):
        """
        Estimate the corrected Akaike Information Criterion.

        relies on the estimated degrees of freedom, which must be computed
        before.

        Parameters
        ----------
        y : array-like of shape (n_samples,)
            output data vector
        mu : array-like of shape (n_samples,)
            expected value of the targets given the model and inputs
        weights : array-like shape (n_samples,) or None, optional
            containing sample weights
            if None, defaults to array of ones

        Returns
        -------
        None
        """
        edof = self.statistics_["edof"]
        if self.statistics_["AIC"] is None:
            self.statistics_["AIC"] = self._estimate_AIC(y, mu, weights)
        return self.statistics_["AIC"] + 2 * (edof + 1) * (edof + 2) / (
            y.shape[0] - edof - 2
        )

    def _estimate_r2(self, X=None, y=None, mu=None, weights=None):
        """
        Estimate some pseudo R^2 values.

        currently only computes explained deviance.
        results are stored

        Parameters
        ----------
        y : array-like of shape (n_samples,)
            output data vector
        mu : array-like of shape (n_samples,)
            expected value of the targets given the model and inputs
        weights : array-like shape (n_samples,) or None, optional
            containing sample weights
            if None, defaults to array of ones

        Returns
        -------
        None
        """
        if mu is None:
            mu = self.predict_mu(X=X)

        if weights is None:
            weights = np.ones_like(y).astype("float64")

        null_mu = y.mean() * np.ones_like(y).astype("float64")

        null_d = self.distribution.deviance(y=y, mu=null_mu, weights=weights)
        full_d = self.distribution.deviance(y=y, mu=mu, weights=weights)

        null_ll = self._loglikelihood(y=y, mu=null_mu, weights=weights)
        full_ll = self._loglikelihood(y=y, mu=mu, weights=weights)

        r2 = OrderedDict()
        r2["explained_deviance"] = 1.0 - full_d.sum() / null_d.sum()
        r2["McFadden"] = full_ll / null_ll
        r2["McFadden_adj"] = 1.0 - (full_ll - self.statistics_["edof"]) / null_ll

        return r2

    def _estimate_GCV_UBRE(
        self, X=None, y=None, modelmat=None, gamma=1.4, add_scale=True, weights=None
    ):
        """
        Generalized Cross Validation and Un-Biased Risk Estimator.

        UBRE is used when the scale parameter is known,
        like Poisson and Binomial families.

        Parameters
        ----------
        y : array-like of shape (n_samples,)
            output data vector
        modelmat : array-like, default: None
            contains the spline basis for each feature evaluated at the input
        gamma : float, default: 1.4
            serves as a weighting to increase the impact of the influence matrix
            on the score
        add_scale : boolean, default: True
            UBRE score can be negative because the distribution scale
            is subtracted. to keep things positive we can add the scale back.
        weights : array-like shape (n_samples,) or None, default: None
            containing sample weights
            if None, defaults to array of ones

        Returns
        -------
        score : float
            Either GCV or UBRE, depending on if the scale parameter is known.

        Notes
        -----
        Sometimes the GCV or UBRE selected model is deemed to be too wiggly,
        and a smoother model is desired. One way to achieve this, in a
        systematic way, is to increase the amount that each model effective
        degree of freedom counts, in the GCV or UBRE score, by a factor γ ≥ 1

        see Wood 2006 pg. 177-182, 220 for more details.
        """
        if gamma < 1:
            raise ValueError(
                "gamma scaling should be greater than 1, but found gamma = {}",
                format(gamma),
            )

        if modelmat is None:
            modelmat = self._modelmat(X)

        if weights is None:
            weights = np.ones_like(y).astype("float64")

        lp = self._linear_predictor(modelmat=modelmat)
        mu = self.link.mu(lp, self.distribution)
        n = y.shape[0]
        edof = self.statistics_["edof"]

        GCV = None
        UBRE = None

        dev = self.distribution.deviance(
            mu=mu, y=y, scaled=False, weights=weights
        ).sum()

        if self.distribution._known_scale:
            # scale is known, use UBRE
            scale = self.distribution.scale
            UBRE = (
                1.0 / n * dev - (~add_scale) * (scale) + 2.0 * gamma / n * edof * scale
            )
        else:
            # scale unknown, use GCV
            GCV = (n * dev) / (n - gamma * edof) ** 2
        return (GCV, UBRE)

    def _estimate_p_values(self):
        """Estimate the p-values for all features."""
        if not self._is_fitted:
            raise AttributeError("GAM has not been fitted. Call fit first.")

        p_values = []
        for term_i in range(len(self.terms)):
            p_values.append(self._compute_p_value(term_i))

        return p_values

    def _compute_p_value(self, term_i):
        """Compute the p-value of the desired feature.

        Arguments
        ---------
        term_i : int
            term to select from the data

        Returns
        -------
        p_value : float

        Notes
        -----
        Wood 2006, section 4.8.5:
            The p-values, calculated in this manner, behave correctly for un-penalized
            models, or models with known smoothing parameters, but when smoothing
            parameters have been estimated, the p-values are typically lower than they
            should be, meaning that the tests reject the null too readily.

                (...)

            In practical terms, if these p-values suggest that a term is not needed in
            a model, then this is probably true, but if a term is deemed ‘significant’
            it is important to be aware that this significance may be overstated.

        based on equations from Wood 2006 section 4.8.5 page 191
        and errata https://people.maths.bris.ac.uk/~sw15190/igam/iGAMerrata-12.pdf

        the errata shows a correction for the f-statistic.
        """
        if not self._is_fitted:
            raise AttributeError("GAM has not been fitted. Call fit first.")

        idxs = self.terms.get_coef_indices(term_i)
        cov = self.statistics_["cov"][idxs][:, idxs]
        coef = self.coef_[idxs]

        # center non-intercept term functions
        if isinstance(self.terms[term_i], SplineTerm):
            coef -= coef.mean()

        inv_cov, rank = sp.linalg.pinv(cov, return_rank=True)
        score = coef.T.dot(inv_cov).dot(coef)

        # compute p-values
        if self.distribution._known_scale:
            # for known scale use chi-squared statistic
            return 1 - sp.stats.chi2.cdf(x=score, df=rank)
        else:
            # if scale has been estimated, prefer to use f-statistic
            score = score / rank
            return 1 - sp.stats.f.cdf(
                score, rank, self.statistics_["n_samples"] - self.statistics_["edof"]
            )

    def confidence_intervals(self, X, width=0.95, quantiles=None):
        """Estimate confidence intervals for the model.

        Parameters
        ----------
        X : array-like of shape (n_samples, m_features)
            Input data matrix
        width : float on [0,1], optional
        quantiles : array-like of floats in (0, 1), optional
            Instead of specifying the prediction width, one can specify the
            quantiles. So ``width=.95`` is equivalent to ``quantiles=[.025, .975]``

        Returns
        -------
        intervals: np.array of shape (n_samples, 2 or len(quantiles))


        Notes
        -----
        Wood 2006, section 4.9
            Confidence intervals based on section 4.8 rely on large sample results to
            deal with non-Gaussian distributions, and treat the smoothing parameters as
            fixed, when in reality they are estimated from the data.
        """
        if not self._is_fitted:
            raise AttributeError("GAM has not been fitted. Call fit first.")

        X = check_X(
            X,
            n_feats=self.statistics_["m_features"],
            edge_knots=self.edge_knots_,
            dtypes=self.dtype,
            features=self.feature,
            verbose=self.verbose,
        )

        return self._get_quantiles(X, width, quantiles, prediction=False)

    def _get_quantiles(
        self,
        X,
        width,
        quantiles,
        modelmat=None,
        lp=None,
        prediction=False,
        xform=True,
        term=-1,
    ):
        """
        Estimate prediction intervals for LinearGAM.

        Parameters
        ----------
        X : array
            input data of shape (n_samples, m_features)
        width : float on (0, 1)
        quantiles : array-like of floats on (0, 1)
            instead of specifying the prediction width, one can specify the
            quantiles. so width=.95 is equivalent to quantiles=[.025, .975]
        modelmat : array of shape or None, default: None
        lp : array or None, default: None
        prediction : bool, default: True.
            whether to compute prediction intervals (True)
            or confidence intervals (False)
        xform : bool, default: True,
            whether to apply the inverse link function and return values
            on the scale of the distribution mean (True),
            or to keep on the linear predictor scale (False)
        term : int, default: -1

        Returns
        -------
        intervals: np.array of shape (n_samples, 2 or len(quantiles))

        Notes
        -----
        when the scale parameter is known, then we can proceed with a large
        sample approximation to the distribution of the model coefficients
        where B_hat ~ Normal(B, cov)

        when the scale parameter is unknown, then we have to account for
        the distribution of the estimated scale parameter, which is Chi-squared.
        since we scale our estimate of B_hat by the sqrt of estimated scale,
        we get a t distribution: Normal / sqrt(Chi-squared) ~ t

        see Simon Wood section 1.3.2, 1.3.3, 1.5.5, 2.1.5
        """
        if quantiles is not None:
            quantiles = np.atleast_1d(quantiles)
        else:
            alpha = (1 - width) / 2.0
            quantiles = [alpha, 1 - alpha]
        for quantile in quantiles:
            if (quantile >= 1) or (quantile <= 0):
                raise ValueError(f"quantiles must be in (0, 1), but found {quantiles}")

        if modelmat is None:
            modelmat = self._modelmat(X, term=term)
        if lp is None:
            lp = self._linear_predictor(modelmat=modelmat, term=term)

        idxs = self.terms.get_coef_indices(term)
        cov = self.statistics_["cov"][idxs][:, idxs]

        var = (modelmat.dot(cov) * modelmat.toarray()).sum(axis=1)
        if prediction:
            var += self.distribution.scale

        lines = []
        for quantile in quantiles:
            if self.distribution._known_scale:
                q = sp.stats.norm.ppf(quantile)
            else:
                q = sp.stats.t.ppf(
                    quantile,
                    df=self.statistics_["n_samples"] - self.statistics_["edof"],
                )

            lines.append(lp + q * var**0.5)
        lines = np.vstack(lines).T

        if xform:
            lines = self.link.mu(lines, self.distribution)
        return lines

    def _flatten_mesh(self, Xs, term):
        """Flatten the mesh and distribute into a feature matrix."""
        n = Xs[0].size

        if self.terms[term].istensor:
            terms = self.terms[term]
        else:
            terms = [self.terms[term]]

        X = np.zeros((n, self.statistics_["m_features"]))
        for term_, x in zip(terms, Xs):
            X[:, term_.feature] = x.ravel()
        return X

    def generate_X_grid(self, term, n=100, meshgrid=False):
        """Create a nice grid of X data.

        array is sorted by feature and uniformly spaced,
        so the marginal and joint distributions are likely wrong

        if term is >= 0, we generate n samples per feature,
        which results in n^deg samples,
        where deg is the degree of the interaction of the term

        Parameters
        ----------
        term : int,
            Which term to process.

        n : int, optional
            number of data points to create

        meshgrid : bool, optional
            Whether to return a meshgrid (useful for 3d plotting)
            or a feature matrix (useful for inference like partial predictions)

        Returns
        -------
        if meshgrid is False:
            np.array of shape (n, n_features)
            where m is the number of
            (sub)terms in the requested (tensor)term.
        else:
            tuple of len m,
            where m is the number of (sub)terms in the requested
            (tensor)term.

            each element in the tuple contains a np.ndarray of size (n)^m

        Raises
        ------
        ValueError :
            If the term requested is an intercept
            since it does not make sense to process the intercept term.
        """
        if not self._is_fitted:
            raise AttributeError("GAM has not been fitted. Call fit first.")

        # cant do Intercept
        if self.terms[term].isintercept:
            raise ValueError("cannot create grid for intercept term")

        # process each subterm in a TensorTerm
        if self.terms[term].istensor:
            Xs = []
            for term_ in self.terms[term]:
                Xs.append(
                    np.linspace(term_.edge_knots_[0], term_.edge_knots_[1], num=n)
                )

            Xs = np.meshgrid(*Xs, indexing="ij")
            if meshgrid:
                return tuple(Xs)
            else:
                return self._flatten_mesh(Xs, term=term)

        # all other Terms
        elif hasattr(self.terms[term], "edge_knots_"):
            x = np.linspace(
                self.terms[term].edge_knots_[0], self.terms[term].edge_knots_[1], num=n
            )

            if meshgrid:
                return (x,)

            # fill in feature matrix with only relevant features for this term
            X = np.zeros((n, self.statistics_["m_features"]))
            X[:, self.terms[term].feature] = x
            if getattr(self.terms[term], "by", None) is not None:
                X[:, self.terms[term].by] = 1.0

            return X

        # dont know what to do here
        else:
            raise TypeError(f"Unexpected term type: {self.terms[term]}")

    def partial_dependence(
        self, term, X=None, width=None, quantiles=None, meshgrid=False
    ):
        """
        Computes the term functions for the GAM
        and possibly their confidence intervals.

        if both width=None and quantiles=None,
        then no confidence intervals are computed

        Parameters
        ----------
        term : int, optional
            Term for which to compute the partial dependence functions.

        X : array-like with input data, optional

            if `meshgrid=False`, then `X` should be an array-like
            of shape (n_samples, m_features).

            if `meshgrid=True`, then `X` should be a tuple containing
            an array for each feature in the term.

            if None, an equally spaced grid of points is generated.

        width : float on (0, 1), optional
            Width of the confidence interval.

        quantiles : array-like of floats on (0, 1), optional
            instead of specifying the prediction width, one can specify the
            quantiles. so width=.95 is equivalent to quantiles=[.025, .975].
            if None, defaults to width.

        meshgrid : bool, whether to return and accept meshgrids.

            Useful for creating outputs that are suitable for
            3D plotting.

            Note, for simple terms with no interactions, the output
            of this function will be the same for ``meshgrid=True`` and
            ``meshgrid=False``, but the inputs will need to be different.

        Returns
        -------
        pdeps : np.array of shape (n_samples,)
        conf_intervals : list of length len(term)
            containing np.arrays of shape (n_samples, 2 or len(quantiles))

        Raises
        ------
        ValueError :
            If the term requested is an intercept
            since it does not make sense to process the intercept term.

        See Also
        --------
        generate_X_grid : for help creating meshgrids.
        """
        if not self._is_fitted:
            raise AttributeError("GAM has not been fitted. Call fit first.")

        if not isinstance(term, int):
            raise ValueError(f"term must be an integer, but found term: {term}")

        # ensure term exists
        if (term >= len(self.terms)) or (term < -1):
            raise ValueError(
                f"Term {term} out of range for model with {len(self.terms)} terms"
            )

        # cant do Intercept
        if self.terms[term].isintercept:
            raise ValueError("cannot create grid for intercept term")

        if X is None:
            X = self.generate_X_grid(term=term, meshgrid=meshgrid)

        if meshgrid:
            if not isinstance(X, tuple):
                raise ValueError(
                    f"X must be a tuple of grids if `meshgrid=True`, but found X: {X}"
                )
            shape = X[0].shape

            X = self._flatten_mesh(X, term=term)
            X = check_X(
                X,
                n_feats=self.statistics_["m_features"],
                edge_knots=self.edge_knots_,
                dtypes=self.dtype,
                features=self.feature,
                verbose=self.verbose,
            )

        modelmat = self._modelmat(X, term=term)
        pdep = self._linear_predictor(modelmat=modelmat, term=term)
        out = [pdep]

        compute_quantiles = (width is not None) or (quantiles is not None)
        if compute_quantiles:
            conf_intervals = self._get_quantiles(
                X,
                width=width,
                quantiles=quantiles,
                modelmat=modelmat,
                lp=pdep,
                term=term,
                xform=False,
            )

            out += [conf_intervals]

        if meshgrid:
            for i, array in enumerate(out):
                # add extra dimensions arising from multiple confidence intervals
                if array.ndim > 1:
                    depth = array.shape[-1]
                    shape += (depth,)
                out[i] = np.reshape(array, shape)

        if compute_quantiles:
            return out

        return out[0]

    def summary(self):
        """Produce a summary of the model statistics.

        Parameters
        ----------
        None

        Returns
        -------
        None
        """
        if not self._is_fitted:
            raise AttributeError("GAM has not been fitted. Call fit first.")

        # high-level model summary
        width_details = 47
        width_results = 58

        model_fmt = [
            (self.__class__.__name__, "model_details", width_details),
            ("", "model_results", width_results),
        ]

        model_details = []

        objective = "UBRE" if self.distribution._known_scale else "GCV"

        model_details.append(
            {
                "model_details": space_row(
                    "Distribution:",
                    self.distribution.__class__.__name__,
                    total_width=width_details,
                ),
                "model_results": space_row(
                    "Effective DoF:",
                    str(np.round(self.statistics_["edof"], 4)),
                    total_width=width_results,
                ),
            }
        )
        model_details.append(
            {
                "model_details": space_row(
                    "Link Function:",
                    self.link.__class__.__name__,
                    total_width=width_details,
                ),
                "model_results": space_row(
                    "Log Likelihood:",
                    str(np.round(self.statistics_["loglikelihood"], 4)),
                    total_width=width_results,
                ),
            }
        )
        model_details.append(
            {
                "model_details": space_row(
                    "Number of Samples:",
                    str(self.statistics_["n_samples"]),
                    total_width=width_details,
                ),
                "model_results": space_row(
                    "AIC: ",
                    str(np.round(self.statistics_["AIC"], 4)),
                    total_width=width_results,
                ),
            }
        )
        model_details.append(
            {
                "model_results": space_row(
                    "AICc: ",
                    str(np.round(self.statistics_["AICc"], 4)),
                    total_width=width_results,
                )
            }
        )
        model_details.append(
            {
                "model_results": space_row(
                    objective + ":",
                    str(np.round(self.statistics_[objective], 4)),
                    total_width=width_results,
                )
            }
        )
        model_details.append(
            {
                "model_results": space_row(
                    "Scale:",
                    str(np.round(self.statistics_["scale"], 4)),
                    total_width=width_results,
                )
            }
        )
        model_details.append(
            {
                "model_results": space_row(
                    "Pseudo R-Squared:",
                    str(
                        np.round(self.statistics_["pseudo_r2"]["explained_deviance"], 4)
                    ),
                    total_width=width_results,
                )
            }
        )

        # term summary
        data = []

        for i, term in enumerate(self.terms):
            # TODO bug: if the number of samples is less than the number of coefficients
            # we cant get the edof per term
            if len(self.statistics_["edof_per_coef"]) == len(self.coef_):
                idx = self.terms.get_coef_indices(i)
                edof = np.round(self.statistics_["edof_per_coef"][idx].sum(), 1)
            else:
                edof = ""

            term_data = {
                "feature_func": repr(term),
                "lam": "" if term.isintercept else np.round(flatten(term.lam), 4),
                "rank": f"{term.n_coefs}",
                "edof": f"{edof}",
                "p_value": "%.2e" % (self.statistics_["p_values"][i]),
                "sig_code": sig_code(self.statistics_["p_values"][i]),
            }

            data.append(term_data)

        fmt = [
            ("Feature Function", "feature_func", 33),
            ("Lambda", "lam", 20),
            ("Rank", "rank", 12),
            ("EDoF", "edof", 12),
            ("P > x", "p_value", 12),
            ("Sig. Code", "sig_code", 12),
        ]

        print(TablePrinter(model_fmt, ul="=", sep=" ")(model_details))
        print("=" * 106)
        print(TablePrinter(fmt, ul="=")(data))
        print("=" * 106)
        print("Significance codes:  0 '***' 0.001 '**' 0.01 '*' 0.05 '.' 0.1 ' ' 1")
        print()
        print(
            "WARNING: Fitting splines and a linear function to a feature introduces a model identifiability problem\n"  # noqa: E501
            "         which can cause p-values to appear significant when they are not."
        )
        print()
        print(
            "WARNING: p-values calculated in this manner behave correctly for un-penalized models or models with\n"  # noqa: E501
            "         known smoothing parameters, but when smoothing parameters have been estimated, the p-values\n"  # noqa: E501
            "         are typically lower than they should be, meaning that the tests reject the null too readily."  # noqa: E501
        )

        # P-VALUE BUG
        warnings.warn(
            "KNOWN BUG: p-values computed in this summary are likely "
            "much smaller than they should be. \n \n"
            "Please do not make inferences based on these values! \n\n"
            "Collaborate on a solution, and stay up to date at: \n"
            "github.com/dswah/pyGAM/issues/163 \n",
            stacklevel=2,
        )

    def gridsearch(
        self,
        X,
        y,
        weights=None,
        return_scores=False,
        keep_best=True,
        objective="auto",
        progress=True,
        **param_grids,
    ):
        """
        Performs a grid search over a space of parameters for a given
        objective.

        Warnings
        --------
        ``gridsearch`` is lazy and will not remove useless combinations
        from the search space, eg.

        >>> n_splines=np.arange(5,10), fit_splines=[True, False]

        will result in 10 loops, of which 5 are equivalent because
        ``fit_splines = False``

        Also, it is not recommended to search over a grid that alternates
        between known scales and unknown scales, as the scores of the
        candidate models will not be comparable.

        Parameters
        ----------
        X : array-like
          input data of shape (n_samples, m_features)

        y : array-like
          label data of shape (n_samples,)

        weights : array-like shape (n_samples,), optional
            sample weights

        return_scores : boolean, optional
            whether to return the hyperpamaters and score for each element
            in the grid

        keep_best : boolean, optional
            whether to keep the best GAM as self.

        objective : {'auto', 'AIC', 'AICc', 'GCV', 'UBRE'}, optional
            Metric to optimize.
            If `auto`, then grid search will optimize `GCV` for models with unknown
            scale and `UBRE` for models with known scale.

        progress : bool, optional
            whether to display a progress bar

        **kwargs
            pairs of parameters and iterables of floats, or
            parameters and iterables of iterables of floats.

            If no parameter are specified, ``lam=np.logspace(-3, 3, 11)`` is used.
            This results in a 11 points, placed diagonally across lam space.

            If grid is iterable of iterables of floats,
            the outer iterable must have length ``m_features``.
            the cartesian product of the subgrids in the grid will be tested.

            If grid is a 2d numpy array,
            each row of the array will be tested.

            The method will make a grid of all the combinations of the parameters
            and fit a GAM to each combination.


        Returns
        -------
        if ``return_scores=True``:
            model_scores: dict containing each fitted model as keys and corresponding
            objective scores as values
        else:
            self: ie possibly the newly fitted model

        Examples
        --------
        For a model with 4 terms, and where we expect 4 lam values,
        our search space for lam must have 4 dimensions.

        We can search the space in 3 ways:

        1. via cartesian product by specifying the grid as a list.
        our grid search will consider ``11 ** 4`` points:

        >>> lam = np.logspace(-3, 3, 11)
        >>> lams = [lam] * 4
        >>> gam.gridsearch(X, y, lam=lams)

        2. directly by specifying the grid as a np.ndarray.
        This is useful for when the dimensionality of the search space
        is very large, and we would prefer to execute a randomized search:

        >>> lams = np.exp(np.random.random(50, 4) * 6 - 3)
        >>> gam.gridsearch(X, y, lam=lams)

        3. copying grids for parameters with multiple dimensions.
        if we specify a 1D np.ndarray for lam, we are implicitly testing the
        space where all points have the same value

        >>> gam.gridsearch(lam=np.logspace(-3, 3, 11))

        is equivalent to:

        >>> lam = np.logspace(-3, 3, 11)
        >>> lams = np.array([lam] * 4)
        >>> gam.gridsearch(X, y, lam=lams)
        """
        # check if model fitted
        if not self._is_fitted:
            self._validate_params()
            self._validate_data_dep_params(X)

        y = check_y(y, self.link, self.distribution, verbose=self.verbose)
        X = check_X(X, verbose=self.verbose)
        check_X_y(X, y)

        if weights is not None:
            weights = np.array(weights).astype("f").ravel()
            weights = check_array(
                weights, name="sample weights", ndim=1, verbose=self.verbose
            )
            check_lengths(y, weights)
        else:
            weights = np.ones_like(y).astype("float64")

        # validate objective
        if objective not in ["auto", "GCV", "UBRE", "AIC", "AICc"]:
            raise ValueError(
                "objective mut be in "
                f"['auto', 'GCV', 'UBRE', 'AIC', 'AICc'], '\
                             'but found objective = {objective}"
            )

        # check objective
        if self.distribution._known_scale:
            if objective == "GCV":
                raise ValueError("GCV should be used for models withunknown scale")
            if objective == "auto":
                objective = "UBRE"

        else:
            if objective == "UBRE":
                raise ValueError("UBRE should be used for models with known scale")
            if objective == "auto":
                objective = "GCV"

        # if no params, then set up default gridsearch
        if not bool(param_grids):
            param_grids["lam"] = np.logspace(-3, 3, 11)

        # validate params
        admissible_params = list(self.get_params()) + self._plural
        params = []
        grids = []

        grid_size = 1
        for param, grid in list(param_grids.items()):
            # check param exists
            if param not in (admissible_params):
                raise ValueError(f"unknown parameter: {param}")

            # check grid is iterable at all
            if not (isiterable(grid) and (len(grid) > 1)):
                raise ValueError(
                    f"{param} grid must either be iterable of "
                    "iterables, or an iterable of lengnth > 1, "
                    f"but found {grid}"
                )

            # prepare grid
            if any(isiterable(g) for g in grid):
                # get required parameter shape
                target_len = len(flatten(getattr(self, param)))

                # check if cartesian product needed
                cartesian = not isinstance(grid, np.ndarray) or grid.ndim != 2

                # build grid
                grid = [np.atleast_1d(g) for g in grid]

                # check chape
<<<<<<< HEAD
                msg = '{} grid should have {} columns, '\
                      'but found grid with {} columns'.format(param, target_len, len(grid))

=======
                msg = (
                    f"{param} grid should have {target_len} columns, "
                    f"but found grid with {len(grid)} columns"
                )
>>>>>>> fa8bf85b
                if cartesian:
                    if len(grid) != target_len:
                        raise ValueError(msg)

                    # we should consider each element in `grid` its own dimension
                    grid_size *= np.prod([len(g) for g in grid])
                    grid = product(*grid)
                else:
                    if not all([len(subgrid) == target_len for subgrid in grid]):
                        raise ValueError(msg)
                    grid_size *= len(grid)
            else:
                grid_size *= len(grid)

            # save param name and grid
            params.append(param)
            grids.append(grid)

<<<<<<< HEAD
=======
        # build a list of dicts of candidate model params
        param_grid_list = []
        for candidate in combine(*grids):
            param_grid_list.append(dict(zip(params, candidate)))

>>>>>>> fa8bf85b
        # set up data collection
        best_model = None  # keep the best model
        best_score = np.inf
        scores = []
        models = []

        # check if our model has been fitted already and store it
        if self._is_fitted:
            models.append(self)
            scores.append(self.statistics_[objective])

            # our model is currently the best
            best_model = models[-1]
            best_score = scores[-1]

        # make progressbar optional
        if progress:
            pbar = ProgressBar()
        else:
<<<<<<< HEAD
            pbar = lambda x, y: x
=======

            def pbar(x):
                return x
>>>>>>> fa8bf85b

        # loop through candidate model params
        for grid in pbar(product(*grids), max_value=grid_size):

            # build dict of candidate model params
            param_grid = dict(zip(params, grid))

            try:
                # try fitting
                # define new model
                gam = deepcopy(self)
                gam.set_params(self.get_params())
                gam.set_params(**param_grid)

                # warm start with parameters from previous build
                if models:
                    coef = models[-1].coef_
                    gam.set_params(coef_=coef, force=True, verbose=False)
                gam.fit(X, y, weights)

            except ValueError as error:
                msg = str(error) + "\non model with params:\n" + str(param_grid)
                msg += "\nskipping...\n"
                if self.verbose:
                    warnings.warn(msg)
                continue

            # record results
            models.append(gam)
            scores.append(gam.statistics_[objective])

            # track best
            if scores[-1] < best_score:
                best_model = models[-1]
                best_score = scores[-1]

        # problems
        if len(models) == 0:
            msg = "No models were fitted."
            if self.verbose:
                warnings.warn(msg)
            return self

        # copy over the best
        if keep_best:
            self.set_params(deep=True, force=True, **best_model.get_params(deep=True))
        if return_scores:
            return OrderedDict(zip(models, scores))
        else:
            return self

    def sample(
        self,
        X,
        y,
        quantity="y",
        sample_at_X=None,
        weights=None,
        n_draws=100,
        n_bootstraps=5,
        objective="auto",
    ):
        """Simulate from the posterior of the coefficients and smoothing params.

        Samples are drawn from the posterior of the coefficients and smoothing
        parameters given the response in an approximate way. The GAM must
        already be fitted before calling this method; if the model has not
        been fitted, then an exception is raised. Moreover, it is recommended
        that the model and its hyperparameters be chosen with `gridsearch`
        (with the parameter `keep_best=True`) before calling `sample`, so that
        the result of that gridsearch can be used to generate useful response
        data and so that the model's coefficients (and their covariance matrix)
        can be used as the first bootstrap sample.

        These samples are drawn as follows. Details are in the reference below.

        1. ``n_bootstraps`` many "bootstrap samples" of the response (``y``) are
        simulated by drawing random samples from the model's distribution
        evaluated at the expected values (``mu``) for each sample in ``X``.

        2. A copy of the model is fitted to each of those bootstrap samples of
        the response. The result is an approximation of the distribution over
        the smoothing parameter ``lam`` given the response data ``y``.

        3. Samples of the coefficients are simulated from a multivariate normal
        using the bootstrap samples of the coefficients and their covariance
        matrices.

        Notes
        -----
        A ``gridsearch`` is done ``n_bootstraps`` many times, so keep
        ``n_bootstraps`` small. Make ``n_bootstraps < n_draws`` to take advantage
        of the expensive bootstrap samples of the smoothing parameters.

        Parameters
        ----------
        X : array of shape (n_samples, m_features)
              empirical input data

        y : array of shape (n_samples,)
              empirical response vector

        quantity : {'y', 'coef', 'mu'}, default: 'y'
            What quantity to return pseudorandom samples of.
            If `sample_at_X` is not None and `quantity` is either `'y'` or
            `'mu'`, then samples are drawn at the values of `X` specified in
            `sample_at_X`.

        sample_at_X : array of shape (n_samples_to_simulate, m_features) or
        None, optional
            Input data at which to draw new samples.

            Only applies for `quantity` equal to `'y'` or to `'mu`'.
            If `None`, then `sample_at_X` is replaced by `X`.

        weights : np.array of shape (n_samples,)
            sample weights

        n_draws : positive int, optional (default=100)
            The number of samples to draw from the posterior distribution of
            the coefficients and smoothing parameters

        n_bootstraps : positive int, optional (default=5)
            The number of bootstrap samples to draw from simulations of the
            response (from the already fitted model) to estimate the
            distribution of the smoothing parameters given the response data.
            If `n_bootstraps` is 1, then only the already fitted model's
            smoothing parameter is used, and the distribution over the
            smoothing parameters is not estimated using bootstrap sampling.

        objective : string, optional (default='auto'
            metric to optimize in grid search. must be in
            ['AIC', 'AICc', 'GCV', 'UBRE', 'auto']
            if 'auto', then grid search will optimize GCV for models with
            unknown scale and UBRE for models with known scale.

        Returns
        -------
        draws : 2D array of length n_draws
            Simulations of the given `quantity` using samples from the
            posterior distribution of the coefficients and smoothing parameter
            given the response data. Each row is a pseudorandom sample.

            If `quantity == 'coef'`, then the number of columns of `draws` is
            the number of coefficients (`len(self.coef_)`).

            Otherwise, the number of columns of `draws` is the number of
            rows of `sample_at_X` if `sample_at_X` is not `None` or else
            the number of rows of `X`.

        References
        ----------
        Simon N. Wood, 2006. Generalized Additive Models: an introduction with
        R. Section 4.9.3 (pages 198–199) and Section 5.4.2 (page 256–257).
        """
        if quantity not in {"mu", "coef", "y"}:
            raise ValueError(
                f"`quantity` must be one of 'mu', 'coef', 'y'; got {quantity}"
            )

        coef_draws = self._sample_coef(
            X,
            y,
            weights=weights,
            n_draws=n_draws,
            n_bootstraps=n_bootstraps,
            objective=objective,
        )

        if quantity == "coef":
            return coef_draws

        if sample_at_X is None:
            sample_at_X = X

        linear_predictor = self._modelmat(sample_at_X).dot(coef_draws.T)
        mu_shape_n_draws_by_n_samples = self.link.mu(
            linear_predictor, self.distribution
        ).T
        if quantity == "mu":
            return mu_shape_n_draws_by_n_samples
        else:
            return self.distribution.sample(mu_shape_n_draws_by_n_samples)

    def _sample_coef(
        self, X, y, weights=None, n_draws=100, n_bootstraps=1, objective="auto"
    ):
        """Simulate from the posterior of the coefficients.

        NOTE: A `gridsearch` is done `n_bootstraps` many times, so keep
        `n_bootstraps` small. Make `n_bootstraps < n_draws` to take advantage
        of the expensive bootstrap samples of the smoothing parameters.

        Parameters
        ----------
        X : array of shape (n_samples, m_features)
              input data

        y : array of shape (n_samples,)
              response vector

        weights : np.array of shape (n_samples,)
            sample weights

        n_draws : positive int, optional (default=100
            The number of samples to draw from the posterior distribution of
            the coefficients and smoothing parameters

        n_bootstraps : positive int, optional (default=1
            The number of bootstrap samples to draw from simulations of the
            response (from the already fitted model) to estimate the
            distribution of the smoothing parameters given the response data.
            If `n_bootstraps` is 1, then only the already fitted model's
            smoothing parameters is used.

        objective : string, optional (default='auto'
            metric to optimize in grid search. must be in
            ['AIC', 'AICc', 'GCV', 'UBRE', 'auto']
            if 'auto', then grid search will optimize GCV for models with
            unknown scale and UBRE for models with known scale.

        Returns
        -------
        coef_samples : array of shape (n_draws, n_samples)
            Approximate simulations of the coefficients drawn from the
            posterior distribution of the coefficients and smoothing
            parameters given the response data

        References
        ----------
        Simon N. Wood, 2006. Generalized Additive Models: an introduction with
        R. Section 4.9.3 (pages 198–199) and Section 5.4.2 (page 256–257).
        """
        if not self._is_fitted:
            raise AttributeError("GAM has not been fitted. Call fit first.")
        if n_bootstraps < 1:
            raise ValueError(f"n_bootstraps must be >= 1; got {n_bootstraps}")
        if n_draws < 1:
            raise ValueError(f"n_draws must be >= 1; got {n_draws}")

        coef_bootstraps, cov_bootstraps = self._bootstrap_samples_of_smoothing(
            X, y, weights=weights, n_bootstraps=n_bootstraps, objective=objective
        )
        coef_draws = self._simulate_coef_from_bootstraps(
            n_draws, coef_bootstraps, cov_bootstraps
        )

        return coef_draws

    def _bootstrap_samples_of_smoothing(
        self, X, y, weights=None, n_bootstraps=1, objective="auto"
    ):
        """Sample the smoothing parameters using simulated response data.

        For now, the grid of `lam` values is 11 random points in M-dimensional
        space, where M = the number of lam values, ie len(flatten(gam.lam))

        all values are in [1e-3, 1e3]
        """
        mu = self.predict_mu(X)  # Wood pg. 198 step 1
        coef_bootstraps = [self.coef_]
        cov_bootstraps = [load_diagonal(self.statistics_["cov"])]

        for _ in range(n_bootstraps - 1):  # Wood pg. 198 step 2
            # generate response data from fitted model (Wood pg. 198 step 3)
            y_bootstrap = self.distribution.sample(mu)

            # fit smoothing parameters on the bootstrap data
            # (Wood pg. 198 step 4)
            # TODO: Either enable randomized searches over hyperparameters
            # (like in sklearn's RandomizedSearchCV), or draw enough samples of
            # `lam` so that each of these bootstrap samples get different
            # values of `lam`. Right now, each bootstrap sample uses the exact
            # same grid of values for `lam`, so it is not worth setting
            # `n_bootstraps > 1`.
            gam = deepcopy(self)
            gam.set_params(self.get_params())

            # create a random search of 11 points in lam space
            # with all values in [1e-3, 1e3]
            lam_grid = np.random.randn(11, len(flatten(self.lam))) * 6 - 3
            lam_grid = np.exp(lam_grid)
            gam.gridsearch(
                X, y_bootstrap, weights=weights, lam=lam_grid, objective=objective
            )
            lam = gam.lam

            # fit coefficients on the original data given the smoothing params
            # (Wood pg. 199 step 5)
            gam = deepcopy(self)
            gam.set_params(self.get_params())
            gam.lam = lam
            gam.fit(X, y, weights=weights)

            coef_bootstraps.append(gam.coef_)

            cov = load_diagonal(gam.statistics_["cov"])

            cov_bootstraps.append(cov)
        return coef_bootstraps, cov_bootstraps

    def _simulate_coef_from_bootstraps(self, n_draws, coef_bootstraps, cov_bootstraps):
        """Simulate coefficients using bootstrap samples."""
        # Sample indices uniformly from {0, ..., n_bootstraps - 1}
        # (Wood pg. 199 step 6)
        random_bootstrap_indices = np.random.choice(
            np.arange(len(coef_bootstraps)), size=n_draws, replace=True
        )

        # Simulate `n_draws` many random coefficient vectors from a
        # multivariate normal distribution with mean and covariance given by
        # the bootstrap samples (indexed by `random_bootstrap_indices`) of
        # `coef_bootstraps` and `cov_bootstraps`. Because it's faster to draw
        # many samples from a certain distribution all at once, we make a dict
        # mapping bootstrap indices to draw indices and use the `size`
        # parameter of `np.random.multivariate_normal` to sample the draws
        # needed from that bootstrap sample all at once.
        bootstrap_index_to_draw_indices = defaultdict(list)
        for draw_index, bootstrap_index in enumerate(random_bootstrap_indices):
            bootstrap_index_to_draw_indices[bootstrap_index].append(draw_index)

        coef_draws = np.empty((n_draws, len(self.coef_)))

        for bootstrap, draw_indices in bootstrap_index_to_draw_indices.items():
            coef_draws[draw_indices] = np.random.multivariate_normal(
                coef_bootstraps[bootstrap],
                cov_bootstraps[bootstrap],
                size=len(draw_indices),
            )

        return coef_draws


class LinearGAM(GAM):
    """Linear GAM.

    This is a GAM with a Normal error distribution, and an identity link.

    Parameters
    ----------
    terms : expression specifying terms to model, optional.

        By default a univariate spline term will be allocated for each feature.

        For example:

        >>> GAM(s(0) + l(1) + f(2) + te(3, 4))

        will fit a spline term on feature 0, a linear term on feature 1,
        a factor term on feature 2, and a tensor term on features 3 and 4.

    callbacks : list of str or list of CallBack objects, optional
        Names of callback objects to call during the optimization loop.

    fit_intercept : bool, optional
        Specifies if a constant (a.k.a. bias or intercept) should be
        added to the decision function.
        Note: the intercept receives no smoothing penalty.

    max_iter : int, optional
        Maximum number of iterations allowed for the solver to converge.

    tol : float, optional
        Tolerance for stopping criteria.

    verbose : bool, optional
        whether to show pyGAM warnings.

    Attributes
    ----------
    coef_ : array, shape (n_classes, m_features)
        Coefficient of the features in the decision function.
        If fit_intercept is True, then self.coef_[0] will contain the bias.

    statistics_ : dict
        Dictionary containing model statistics like GCV/UBRE scores, AIC/c,
        parameter covariances, estimated degrees of freedom, etc.

    logs_ : dict
        Dictionary containing the outputs of any callbacks at each
        optimization loop.

        The logs are structured as ``{callback: [...]}``

    References
    ----------
    Simon N. Wood, 2006
    Generalized Additive Models: an introduction with R

    Hastie, Tibshirani, Friedman
    The Elements of Statistical Learning
    http://statweb.stanford.edu/~tibs/ElemStatLearn/printings/ESLII_print10.pdf

    Paul Eilers & Brian Marx, 2015
    International Biometric Society: A Crash Course on P-splines
    http://www.ibschannel2015.nl/project/userfiles/Crash_course_handout.pdf
    """

    def __init__(
        self,
        terms="auto",
        max_iter=100,
        tol=1e-4,
        scale=None,
        callbacks=["deviance", "diffs"],
        fit_intercept=True,
        verbose=False,
        **kwargs,
    ):
        self.scale = scale
        super(LinearGAM, self).__init__(
            terms=terms,
            distribution=NormalDist(scale=self.scale),
            link="identity",
            callbacks=callbacks,
            max_iter=max_iter,
            tol=tol,
            fit_intercept=fit_intercept,
            verbose=verbose,
            **kwargs,
        )

        self._exclude += ["distribution", "link"]

    def _validate_params(self):
        """
        Method to sanitize model parameters.

        Parameters
        ----------
        None

        Returns
        -------
        None
        """
        self.distribution = NormalDist(scale=self.scale)
        super(LinearGAM, self)._validate_params()

    def prediction_intervals(self, X, width=0.95, quantiles=None):
        """
        Estimate prediction intervals for LinearGAM.

        Parameters
        ----------
        X : array-like of shape (n_samples, m_features)
            input data matrix
        width : float on [0,1], optional (default=0.95
        quantiles : array-like of floats in [0, 1], default: None)
            instead of specifying the prediction width, one can specify the
            quantiles. so width=.95 is equivalent to quantiles=[.025, .975]

        Returns
        -------
        intervals: np.array of shape (n_samples, 2 or len(quantiles))
        """
        if not self._is_fitted:
            raise AttributeError("GAM has not been fitted. Call fit first.")

        X = check_X(
            X,
            n_feats=self.statistics_["m_features"],
            edge_knots=self.edge_knots_,
            dtypes=self.dtype,
            features=self.feature,
            verbose=self.verbose,
        )

        return self._get_quantiles(X, width, quantiles, prediction=True)


class LogisticGAM(GAM):
    """Logistic GAM.

    This is a GAM with a Binomial error distribution, and a logit link.

    Parameters
    ----------
    terms : expression specifying terms to model, optional.

        By default a univariate spline term will be allocated for each feature.

        For example:

        >>> GAM(s(0) + l(1) + f(2) + te(3, 4))

        will fit a spline term on feature 0, a linear term on feature 1,
        a factor term on feature 2, and a tensor term on features 3 and 4.

    callbacks : list of str or list of CallBack objects, optional
        Names of callback objects to call during the optimization loop.

    fit_intercept : bool, optional
        Specifies if a constant (a.k.a. bias or intercept) should be
        added to the decision function.
        Note: the intercept receives no smoothing penalty.

    max_iter : int, optional
        Maximum number of iterations allowed for the solver to converge.

    tol : float, optional
        Tolerance for stopping criteria.

    verbose : bool, optional
        whether to show pyGAM warnings.

    Attributes
    ----------
    coef_ : array, shape (n_classes, m_features)
        Coefficient of the features in the decision function.
        If fit_intercept is True, then self.coef_[0] will contain the bias.

    statistics_ : dict
        Dictionary containing model statistics like GCV/UBRE scores, AIC/c,
        parameter covariances, estimated degrees of freedom, etc.

    logs_ : dict
        Dictionary containing the outputs of any callbacks at each
        optimization loop.

        The logs are structured as ``{callback: [...]}``

    References
    ----------
    Simon N. Wood, 2006
    Generalized Additive Models: an introduction with R

    Hastie, Tibshirani, Friedman
    The Elements of Statistical Learning
    http://statweb.stanford.edu/~tibs/ElemStatLearn/printings/ESLII_print10.pdf

    Paul Eilers & Brian Marx, 2015
    International Biometric Society: A Crash Course on P-splines
    http://www.ibschannel2015.nl/project/userfiles/Crash_course_handout.pdf
    """

    def __init__(
        self,
        terms="auto",
        max_iter=100,
        tol=1e-4,
        callbacks=["deviance", "diffs", "accuracy"],
        fit_intercept=True,
        verbose=False,
        **kwargs,
    ):
        # call super
        super(LogisticGAM, self).__init__(
            terms=terms,
            distribution="binomial",
            link="logit",
            max_iter=max_iter,
            tol=tol,
            callbacks=callbacks,
            fit_intercept=fit_intercept,
            verbose=verbose,
            **kwargs,
        )
        # ignore any variables
        self._exclude += ["distribution", "link"]

    def accuracy(self, X=None, y=None, mu=None):
        """
        Computes the accuracy of the LogisticGAM.

        Parameters
        ----------
        note: X or mu must be defined. defaults to mu

        X : array-like of shape (n_samples, m_features), optional (default=None)
            containing input data
        y : array-like of shape (n,)
            containing target data
        mu : array-like of shape (n_samples,), optional (default=None
            expected value of the targets given the model and inputs

        Returns
        -------
        float in [0, 1]
        """
        if not self._is_fitted:
            raise AttributeError("GAM has not been fitted. Call fit first.")

        y = check_y(y, self.link, self.distribution, verbose=self.verbose)
        if X is not None:
            X = check_X(
                X,
                n_feats=self.statistics_["m_features"],
                edge_knots=self.edge_knots_,
                dtypes=self.dtype,
                features=self.feature,
                verbose=self.verbose,
            )

        if mu is None:
            mu = self.predict_mu(X)
        check_X_y(mu, y)
        return ((mu > 0.5).astype(int) == y).mean()

    def score(self, X, y):
        """Compute the accuracy for a trained model for given X data and y labels.

        Parameters
        ----------
        X : array-like
            Input data array of shape (n_samples, m_features)
        y : array-like
            Output data vector of shape (n_samples,)

        Returns
        -------
        accuracy score: np.array() (n_samples,)

        """
        return self.accuracy(X, y, None)

    def predict(self, X):
        """
        Preduct binary targets given model and input X.

        Parameters
        ----------
        X : array-like of shape (n_samples, m_features), optional (default=None)
            containing the input dataset

        Returns
        -------
        y : np.array of shape (n_samples,)
            containing binary targets under the model
        """
        return self.predict_mu(X) > 0.5

    def predict_proba(self, X):
        """
        Preduct targets given model and input X.

        Parameters
        ----------
        X : array-like of shape (n_samples, m_features), optional (default=None
            containing the input dataset

        Returns
        -------
        y : np.array of shape (n_samples,)
            containing expected values under the model
        """
        return self.predict_mu(X)


class PoissonGAM(GAM):
    """Poisson GAM.

    This is a GAM with a Poisson error distribution, and a log link.

    Parameters
    ----------
    terms : expression specifying terms to model, optional.

        By default a univariate spline term will be allocated for each feature.

        For example:

        >>> GAM(s(0) + l(1) + f(2) + te(3, 4))

        will fit a spline term on feature 0, a linear term on feature 1,
        a factor term on feature 2, and a tensor term on features 3 and 4.

    callbacks : list of str or list of CallBack objects, optional
        Names of callback objects to call during the optimization loop.

    fit_intercept : bool, optional
        Specifies if a constant (a.k.a. bias or intercept) should be
        added to the decision function.
        Note: the intercept receives no smoothing penalty.

    max_iter : int, optional
        Maximum number of iterations allowed for the solver to converge.

    tol : float, optional
        Tolerance for stopping criteria.

    verbose : bool, optional
        whether to show pyGAM warnings.

    Attributes
    ----------
    coef_ : array, shape (n_classes, m_features)
        Coefficient of the features in the decision function.
        If fit_intercept is True, then self.coef_[0] will contain the bias.

    statistics_ : dict
        Dictionary containing model statistics like GCV/UBRE scores, AIC/c,
        parameter covariances, estimated degrees of freedom, etc.

    logs_ : dict
        Dictionary containing the outputs of any callbacks at each
        optimization loop.

        The logs are structured as ``{callback: [...]}``

    References
    ----------
    Simon N. Wood, 2006
    Generalized Additive Models: an introduction with R

    Hastie, Tibshirani, Friedman
    The Elements of Statistical Learning
    http://statweb.stanford.edu/~tibs/ElemStatLearn/printings/ESLII_print10.pdf

    Paul Eilers & Brian Marx, 2015
    International Biometric Society: A Crash Course on P-splines
    http://www.ibschannel2015.nl/project/userfiles/Crash_course_handout.pdf
    """

    def __init__(
        self,
        terms="auto",
        max_iter=100,
        tol=1e-4,
        callbacks=["deviance", "diffs"],
        fit_intercept=True,
        verbose=False,
        **kwargs,
    ):
        # call super
        super(PoissonGAM, self).__init__(
            terms=terms,
            distribution="poisson",
            link="log",
            max_iter=max_iter,
            tol=tol,
            callbacks=callbacks,
            fit_intercept=fit_intercept,
            verbose=verbose,
            **kwargs,
        )
        # ignore any variables
        self._exclude += ["distribution", "link"]

    def _loglikelihood(self, y, mu, weights=None, rescale_y=True):
        """
        Compute the log-likelihood of the dataset using the current model.

        Parameters
        ----------
        y : array-like of shape (n,)
            containing target values
        mu : array-like of shape (n_samples,)
            expected value of the targets given the model and inputs
        weights : array-like of shape (n,)
            containing sample weights
        rescale_y : boolean, default: True
            whether to scale the targets back up.
            useful when fitting with an exposure, in which case the count observations
            were scaled into rates. this rescales rates into counts.

        Returns
        -------
        log-likelihood : np.array of shape (n,)
            containing log-likelihood scores
        """
        if rescale_y:
            y = np.round(y * weights).astype("int")

        return self.distribution.log_pdf(y=y, mu=mu, weights=weights).sum()

    def loglikelihood(self, X, y, exposure=None, weights=None):
        """
        Compute the log-likelihood of the dataset using the current model.

        Parameters
        ----------
        X : array-like of shape (n_samples, m_features)
            containing the input dataset
        y : array-like of shape (n,)
            containing target values
        exposure : array-like shape (n_samples,) or None, default: None
            containing exposures
            if None, defaults to array of ones
        weights : array-like of shape (n,)
            containing sample weights

        Returns
        -------
        log-likelihood : np.array of shape (n,)
            containing log-likelihood scores
        """
        y = check_y(y, self.link, self.distribution, verbose=self.verbose)
        mu = self.predict_mu(X)

        if weights is not None:
            weights = np.array(weights).astype("f").ravel()
            weights = check_array(
                weights, name="sample weights", ndim=1, verbose=self.verbose
            )
            check_lengths(y, weights)
        else:
            weights = np.ones_like(y).astype("float64")

        y, weights = self._exposure_to_weights(y, exposure, weights)
        return self._loglikelihood(y, mu, weights=weights, rescale_y=True)

    def _exposure_to_weights(self, y, exposure=None, weights=None):
        """Simple tool to create a common API.

        Parameters
        ----------
        y : array-like, shape (n_samples,)
            Target values (integers in classification, real numbers in
            regression)
            For classification, labels must correspond to classes.
        exposure : array-like shape (n_samples,) or None, default: None
            containing exposures
            if None, defaults to array of ones
        weights : array-like shape (n_samples,) or None, default: None
            containing sample weights
            if None, defaults to array of ones

        Returns
        -------
        y : y normalized by exposure
        weights : array-like shape (n_samples,)
        """
        y = y.ravel()

        if exposure is not None:
            exposure = np.array(exposure).astype("f").ravel()
            exposure = check_array(
                exposure, name="sample exposure", ndim=1, verbose=self.verbose
            )
        else:
            exposure = np.ones_like(y.ravel()).astype("float64")

        # check data
        exposure = exposure.ravel()
        check_lengths(y, exposure)

        # normalize response
        y = y / exposure

        if weights is not None:
            weights = np.array(weights).astype("f").ravel()
            weights = check_array(
                weights, name="sample weights", ndim=1, verbose=self.verbose
            )
        else:
            weights = np.ones_like(y).astype("float64")
        check_lengths(weights, exposure)

        # set exposure as the weight
        # we do this because we have divided our response
        # so if we make an error of 1 now, we need it to count more heavily.
        weights = weights * exposure

        return y, weights

    def fit(self, X, y, exposure=None, weights=None):
        """Fit the generalized additive model.

        Parameters
        ----------
        X : array-like, shape (n_samples, m_features)
            Training vectors, where n_samples is the number of samples
            and m_features is the number of features.

        y : array-like, shape (n_samples,)
            Target values (integers in classification, real numbers in
            regression)
            For classification, labels must correspond to classes.

        exposure : array-like shape (n_samples,) or None, default: None
            containing exposures
            if None, defaults to array of ones

        weights : array-like shape (n_samples,) or None, default: None
            containing sample weights
            if None, defaults to array of ones

        Returns
        -------
        self : object
            Returns fitted GAM object
        """
        y, weights = self._exposure_to_weights(y, exposure, weights)
        return super(PoissonGAM, self).fit(X, y, weights)

    def predict(self, X, exposure=None):
        """
        Preduct expected value of target given model and input X
        often this is done via expected value of GAM given input X.

        Parameters
        ----------
        X : array-like of shape (n_samples, m_features), default: None
            containing the input dataset

        exposure : array-like shape (n_samples,) or None, default: None
            containing exposures
            if None, defaults to array of ones

        Returns
        -------
        y : np.array of shape (n_samples,)
            containing predicted values under the model
        """
        if not self._is_fitted:
            raise AttributeError("GAM has not been fitted. Call fit first.")

        X = check_X(
            X,
            n_feats=self.statistics_["m_features"],
            edge_knots=self.edge_knots_,
            dtypes=self.dtype,
            features=self.feature,
            verbose=self.verbose,
        )

        if exposure is not None:
            exposure = np.array(exposure).astype("f")
        else:
            exposure = np.ones(X.shape[0]).astype("f")
        check_lengths(X, exposure)

        return self.predict_mu(X) * exposure

    def gridsearch(
        self,
        X,
        y,
        exposure=None,
        weights=None,
        return_scores=False,
        keep_best=True,
        objective="auto",
        **param_grids,
    ):
        """
        Performs a grid search over a space of parameters for a given objective.

        NOTE:
        gridsearch method is lazy and will not remove useless combinations
        from the search space, eg.

        >>> n_splines=np.arange(5,10), fit_splines=[True, False]

        will result in 10 loops, of which 5 are equivalent because
        even though fit_splines==False

        it is not recommended to search over a grid that alternates
        between known scales and unknown scales, as the scores of the
        candidate models will not be comparable.

        Parameters
        ----------
        X : array
          input data of shape (n_samples, m_features)

        y : array
          label data of shape (n_samples,)

        exposure : array-like shape (n_samples,) or None, default: None
            containing exposures
            if None, defaults to array of ones

        weights : array-like shape (n_samples,) or None, default: None
            containing sample weights
            if None, defaults to array of ones

        return_scores : boolean, default False
          whether to return the hyperpamaters
          and score for each element in the grid

        keep_best : boolean
          whether to keep the best GAM as self.
          default: True

        objective : string, default: 'auto'
          metric to optimize. must be in ['AIC', 'AICc', 'GCV', 'UBRE', 'auto']
          if 'auto', then grid search will optimize GCV for models with unknown
          scale and UBRE for models with known scale.

        **kwargs : dict, default {'lam': np.logspace(-3, 3, 11)}
          pairs of parameters and iterables of floats, or
          parameters and iterables of iterables of floats.

          if iterable of iterables of floats, the outer iterable must have
          length m_features.

          the method will make a grid of all the combinations of the parameters
          and fit a GAM to each combination.


        Returns
        -------
        if return_values == True:
            model_scores : dict
                Contains each fitted model as keys and corresponding
                objective scores as values
        else:
            self, ie possibly the newly fitted model
        """
        y, weights = self._exposure_to_weights(y, exposure, weights)
        return super(PoissonGAM, self).gridsearch(
            X,
            y,
            weights=weights,
            return_scores=return_scores,
            keep_best=keep_best,
            objective=objective,
            **param_grids,
        )


class GammaGAM(GAM):
    """Gamma GAM.

    This is a GAM with a Gamma error distribution, and a log link.

    NB
    Although canonical link function for the Gamma GLM is the inverse link,
    this function can create problems for numerical software because it becomes
    difficult to enforce the requirement that the mean of the Gamma distribution
    be positive. The log link guarantees this.

    If you need to use the inverse link function, simply construct a custom GAM:

    >>> from pygam import GAM
    >>> gam = GAM(distribution='gamma', link='inverse')


    Parameters
    ----------
    terms : expression specifying terms to model, optional.

        By default a univariate spline term will be allocated for each feature.

        For example:

        >>> GAM(s(0) + l(1) + f(2) + te(3, 4))

        will fit a spline term on feature 0, a linear term on feature 1,
        a factor term on feature 2, and a tensor term on features 3 and 4.

    callbacks : list of str or list of CallBack objects, optional
        Names of callback objects to call during the optimization loop.

    fit_intercept : bool, optional
        Specifies if a constant (a.k.a. bias or intercept) should be
        added to the decision function.
        Note: the intercept receives no smoothing penalty.

    max_iter : int, optional
        Maximum number of iterations allowed for the solver to converge.

    tol : float, optional
        Tolerance for stopping criteria.

    verbose : bool, optional
        whether to show pyGAM warnings.

    Attributes
    ----------
    coef_ : array, shape (n_classes, m_features)
        Coefficient of the features in the decision function.
        If fit_intercept is True, then self.coef_[0] will contain the bias.

    statistics_ : dict
        Dictionary containing model statistics like GCV/UBRE scores, AIC/c,
        parameter covariances, estimated degrees of freedom, etc.

    logs_ : dict
        Dictionary containing the outputs of any callbacks at each
        optimization loop.

        The logs are structured as ``{callback: [...]}``

    References
    ----------
    Simon N. Wood, 2006
    Generalized Additive Models: an introduction with R

    Hastie, Tibshirani, Friedman
    The Elements of Statistical Learning
    http://statweb.stanford.edu/~tibs/ElemStatLearn/printings/ESLII_print10.pdf

    Paul Eilers & Brian Marx, 2015
    International Biometric Society: A Crash Course on P-splines
    http://www.ibschannel2015.nl/project/userfiles/Crash_course_handout.pdf
    """

    def __init__(
        self,
        terms="auto",
        max_iter=100,
        tol=1e-4,
        scale=None,
        callbacks=["deviance", "diffs"],
        fit_intercept=True,
        verbose=False,
        **kwargs,
    ):
        self.scale = scale
        super(GammaGAM, self).__init__(
            terms=terms,
            distribution=GammaDist(scale=self.scale),
            link="log",
            max_iter=max_iter,
            tol=tol,
            callbacks=callbacks,
            fit_intercept=fit_intercept,
            verbose=verbose,
            **kwargs,
        )

        self._exclude += ["distribution", "link"]

    def _validate_params(self):
        """
        Method to sanitize model parameters.

        Parameters
        ----------
        None

        Returns
        -------
        None
        """
        self.distribution = GammaDist(scale=self.scale)
        super(GammaGAM, self)._validate_params()


class InvGaussGAM(GAM):
    """Inverse Gaussian GAM.

    This is a GAM with a Inverse Gaussian error distribution, and a log link.

    NB
    Although canonical link function for the Inverse Gaussian GLM is the inverse squared
    link, this function can create problems for numerical software because it becomes
    difficult to enforce the requirement that the mean of the Inverse Gaussian
    distribution be positive. The log link guarantees this.

    If you need to use the inverse squared link function, simply construct a custom GAM:

    >>> from pygam import GAM
    >>> gam = GAM(distribution='inv_gauss', link='inv_squared')


    Parameters
    ----------
    terms : expression specifying terms to model, optional.

        By default a univariate spline term will be allocated for each feature.

        For example:

        >>> GAM(s(0) + l(1) + f(2) + te(3, 4))

        will fit a spline term on feature 0, a linear term on feature 1,
        a factor term on feature 2, and a tensor term on features 3 and 4.

    callbacks : list of str or list of CallBack objects, optional
        Names of callback objects to call during the optimization loop.

    fit_intercept : bool, optional
        Specifies if a constant (a.k.a. bias or intercept) should be
        added to the decision function.
        Note: the intercept receives no smoothing penalty.

    max_iter : int, optional
        Maximum number of iterations allowed for the solver to converge.

    tol : float, optional
        Tolerance for stopping criteria.

    verbose : bool, optional
        whether to show pyGAM warnings.

    Attributes
    ----------
    coef_ : array, shape (n_classes, m_features)
        Coefficient of the features in the decision function.
        If fit_intercept is True, then self.coef_[0] will contain the bias.

    statistics_ : dict
        Dictionary containing model statistics like GCV/UBRE scores, AIC/c,
        parameter covariances, estimated degrees of freedom, etc.

    logs_ : dict
        Dictionary containing the outputs of any callbacks at each
        optimization loop.

        The logs are structured as ``{callback: [...]}``

    References
    ----------
    Simon N. Wood, 2006
    Generalized Additive Models: an introduction with R

    Hastie, Tibshirani, Friedman
    The Elements of Statistical Learning
    http://statweb.stanford.edu/~tibs/ElemStatLearn/printings/ESLII_print10.pdf

    Paul Eilers & Brian Marx, 2015
    International Biometric Society: A Crash Course on P-splines
    http://www.ibschannel2015.nl/project/userfiles/Crash_course_handout.pdf
    """

    def __init__(
        self,
        terms="auto",
        max_iter=100,
        tol=1e-4,
        scale=None,
        callbacks=["deviance", "diffs"],
        fit_intercept=True,
        verbose=False,
        **kwargs,
    ):
        self.scale = scale
        super(InvGaussGAM, self).__init__(
            terms=terms,
            distribution=InvGaussDist(scale=self.scale),
            link="log",
            max_iter=max_iter,
            tol=tol,
            callbacks=callbacks,
            fit_intercept=fit_intercept,
            verbose=verbose,
            **kwargs,
        )

        self._exclude += ["distribution", "link"]

    def _validate_params(self):
        """
        Method to sanitize model parameters.

        Parameters
        ----------
        None

        Returns
        -------
        None
        """
        self.distribution = InvGaussDist(scale=self.scale)
        super(InvGaussGAM, self)._validate_params()


class ExpectileGAM(GAM):
    """Expectile GAM.

    This is a GAM with a Normal distribution and an Identity Link,
    but minimizing the Least Asymmetrically Weighted Squares


    Parameters
    ----------
    terms : expression specifying terms to model, optional.

        By default a univariate spline term will be allocated for each feature.

        For example:

        >>> GAM(s(0) + l(1) + f(2) + te(3, 4))

        will fit a spline term on feature 0, a linear term on feature 1,
        a factor term on feature 2, and a tensor term on features 3 and 4.

    callbacks : list of str or list of CallBack objects, optional
        Names of callback objects to call during the optimization loop.

    fit_intercept : bool, optional
        Specifies if a constant (a.k.a. bias or intercept) should be
        added to the decision function.
        Note: the intercept receives no smoothing penalty.

    max_iter : int, optional
        Maximum number of iterations allowed for the solver to converge.

    tol : float, optional
        Tolerance for stopping criteria.

    verbose : bool, optional
        whether to show pyGAM warnings.

    Attributes
    ----------
    coef_ : array, shape (n_classes, m_features)
        Coefficient of the features in the decision function.
        If fit_intercept is True, then self.coef_[0] will contain the bias.

    statistics_ : dict
        Dictionary containing model statistics like GCV/UBRE scores, AIC/c,
        parameter covariances, estimated degrees of freedom, etc.

    logs_ : dict
        Dictionary containing the outputs of any callbacks at each
        optimization loop.

        The logs are structured as ``{callback: [...]}``

    References
    ----------
    Simon N. Wood, 2006
    Generalized Additive Models: an introduction with R

    Hastie, Tibshirani, Friedman
    The Elements of Statistical Learning
    http://statweb.stanford.edu/~tibs/ElemStatLearn/printings/ESLII_print10.pdf

    Paul Eilers & Brian Marx, 2015
    International Biometric Society: A Crash Course on P-splines
    http://www.ibschannel2015.nl/project/userfiles/Crash_course_handout.pdf
    """

    def __init__(
        self,
        terms="auto",
        max_iter=100,
        tol=1e-4,
        scale=None,
        callbacks=["deviance", "diffs"],
        fit_intercept=True,
        expectile=0.5,
        verbose=False,
        **kwargs,
    ):
        self.scale = scale
        self.expectile = expectile
        super(ExpectileGAM, self).__init__(
            terms=terms,
            distribution=NormalDist(scale=self.scale),
            link="identity",
            max_iter=max_iter,
            tol=tol,
            callbacks=callbacks,
            fit_intercept=fit_intercept,
            verbose=verbose,
            **kwargs,
        )

        self._exclude += ["distribution", "link"]

    def _validate_params(self):
        """
        Method to sanitize model parameters.

        Parameters
        ----------
        None

        Returns
        -------
        None
        """
        if self.expectile >= 1 or self.expectile <= 0:
            raise ValueError(f"expectile must be in (0,1), but found {self.expectile}")
        self.distribution = NormalDist(scale=self.scale)
        super(ExpectileGAM, self)._validate_params()

    def _W(self, mu, weights, y=None):
        """
        Compute the PIRLS weights for model predictions.

        TODO lets verify the formula for this.
        if we use the square root of the mu with the stable opt,
        we get the same results as when we use non-sqrt mu with naive opt.

        this makes me think that they are equivalent.

        also, using non-sqrt mu with stable opt gives very small edofs
        for even lam=0.001 and the parameter variance is huge. this seems strange to me.

        computed [V * d(link)/d(mu)] ^(-1/2) by hand and the math checks out as hoped.

        ive since moved the square to the naive pirls method to make the code modular.

        Parameters
        ----------
        mu : array-like of shape (n_samples,)
            expected value of the targets given the model and inputs
        weights : array-like of shape (n_samples,)
            containing sample weights
        y = array-like of shape (n_samples,) or None, default None
            useful for computing the asymmetric weight.

        Returns
        -------
        weights : scipy.sparse array of shape (n_samples, n_samples)
        """
        # asymmetric weight
        asym = (y > mu) * self.expectile + (y <= mu) * (1 - self.expectile)

        return sp.sparse.diags(
            (
                self.link.gradient(mu, self.distribution) ** 2
                * self.distribution.V(mu=mu)
                * weights**-1
            )
            ** -0.5
            * asym**0.5
        )

    def _get_quantile_ratio(self, X, y):
        """Find the expirical quantile of the model.

        Parameters
        ----------
        X : array-like, shape (n_samples, m_features)
            Training vectors, where n_samples is the number of samples
            and m_features is the number of features.
        y : array-like, shape (n_samples,)
            Target values (integers in classification, real numbers in
            regression)
            For classification, labels must correspond to classes.

        Returns
        -------
        ratio : float on [0, 1]
        """
        y_pred = self.predict(X)
        return (y_pred > y).mean()

    def fit_quantile(self, X, y, quantile, max_iter=20, tol=0.01, weights=None):
        """Fit ExpectileGAM to a desired quantile via binary search.

        Parameters
        ----------
        X : array-like, shape (n_samples, m_features)
            Training vectors, where n_samples is the number of samples
            and m_features is the number of features.
        y : array-like, shape (n_samples,)
            Target values (integers in classification, real numbers in
            regression)
            For classification, labels must correspond to classes.
        quantile : float on (0, 1)
            desired quantile to fit.
        max_iter : int, default: 20
            maximum number of binary search iterations to perform
        tol : float > 0, default: 0.01
            maximum distance between desired quantile and fitted quantile
        weights : array-like shape (n_samples,) or None, default: None
            containing sample weights
            if None, defaults to array of ones

        Returns
        -------
        self : fitted GAM object
        """

        def _within_tol(a, b, tol):
            return np.abs(a - b) <= tol

        # validate arguments
        if quantile <= 0 or quantile >= 1:
            raise ValueError(f"quantile must be on (0, 1), but found {quantile}")

        if tol <= 0:
            raise ValueError(f"tol must be float > 0 {tol}")

        if max_iter <= 0:
            raise ValueError(f"max_iter must be int > 0 {max_iter}")

        # perform a first fit if necessary
        if not self._is_fitted:
            self.fit(X, y, weights=weights)

        # do binary search
        max_ = 1.0
        min_ = 0.0
        n_iter = 0
        while n_iter < max_iter:
            ratio = self._get_quantile_ratio(X, y)

            if _within_tol(ratio, quantile, tol):
                break

            if ratio < quantile:
                min_ = self.expectile
            else:
                max_ = self.expectile

            expectile = (max_ + min_) / 2.0
            self.set_params(expectile=expectile)
            self.fit(X, y, weights=weights)

            n_iter += 1

        # print diagnostics
        if not _within_tol(ratio, quantile, tol) and self.verbose:
            warnings.warn("maximum iterations reached")

        return self<|MERGE_RESOLUTION|>--- conflicted
+++ resolved
@@ -1,89 +1,10 @@
-<<<<<<< HEAD
-# -*- coding: utf-8 -*-
-
-from __future__ import division, absolute_import
-from collections import defaultdict
-from collections import OrderedDict
-from copy import deepcopy
-from itertools import product
-=======
->>>>>>> fa8bf85b
 import warnings
 from collections import OrderedDict, defaultdict
 from copy import deepcopy
+from itertools import product
 
 import numpy as np
 import scipy as sp
-<<<<<<< HEAD
-from scipy import stats
-from progressbar import ProgressBar
-
-from pygam.core import Core
-
-from pygam.penalties import derivative
-from pygam.penalties import l2
-from pygam.penalties import monotonic_inc
-from pygam.penalties import monotonic_dec
-from pygam.penalties import convex
-from pygam.penalties import concave
-from pygam.penalties import none
-from pygam.penalties import wrap_penalty
-from pygam.penalties import PENALTIES, CONSTRAINTS
-
-from pygam.distributions import Distribution
-from pygam.distributions import NormalDist
-from pygam.distributions import BinomialDist
-from pygam.distributions import PoissonDist
-from pygam.distributions import GammaDist
-from pygam.distributions import InvGaussDist
-from pygam.distributions import DISTRIBUTIONS
-
-from pygam.links import Link
-from pygam.links import IdentityLink
-from pygam.links import LogitLink
-from pygam.links import LogLink
-from pygam.links import InverseLink
-from pygam.links import InvSquaredLink
-from pygam.links import LINKS
-
-from pygam.callbacks import CallBack
-from pygam.callbacks import Deviance
-from pygam.callbacks import Diffs
-from pygam.callbacks import Accuracy
-from pygam.callbacks import Coef
-from pygam.callbacks import validate_callback
-from pygam.callbacks import CALLBACKS
-
-from pygam.utils import check_y
-from pygam.utils import check_X
-from pygam.utils import check_X_y
-from pygam.utils import make_2d
-from pygam.utils import flatten
-from pygam.utils import check_array
-from pygam.utils import check_lengths
-from pygam.utils import load_diagonal
-from pygam.utils import TablePrinter
-from pygam.utils import space_row
-from pygam.utils import sig_code
-from pygam.utils import b_spline_basis
-from pygam.utils import cholesky
-from pygam.utils import check_param
-from pygam.utils import isiterable
-from pygam.utils import NotPositiveDefiniteError
-from pygam.utils import OptimizationError
-
-from pygam.terms import Term
-from pygam.terms import Intercept, intercept
-from pygam.terms import LinearTerm, l
-from pygam.terms import SplineTerm, s
-from pygam.terms import FactorTerm, f
-from pygam.terms import TensorTerm, te
-from pygam.terms import TermList
-from pygam.terms import MetaTermMixin
-
-
-EPS = np.finfo(np.float64).eps # machine epsilon
-=======
 from progressbar import ProgressBar
 from scipy import stats  # noqa: F401
 
@@ -164,7 +85,6 @@
 )
 
 EPS = np.finfo(np.float64).eps  # machine epsilon
->>>>>>> fa8bf85b
 
 
 class GAM(Core, MetaTermMixin):
@@ -2077,16 +1997,10 @@
                 grid = [np.atleast_1d(g) for g in grid]
 
                 # check chape
-<<<<<<< HEAD
-                msg = '{} grid should have {} columns, '\
-                      'but found grid with {} columns'.format(param, target_len, len(grid))
-
-=======
                 msg = (
                     f"{param} grid should have {target_len} columns, "
                     f"but found grid with {len(grid)} columns"
                 )
->>>>>>> fa8bf85b
                 if cartesian:
                     if len(grid) != target_len:
                         raise ValueError(msg)
@@ -2105,14 +2019,6 @@
             params.append(param)
             grids.append(grid)
 
-<<<<<<< HEAD
-=======
-        # build a list of dicts of candidate model params
-        param_grid_list = []
-        for candidate in combine(*grids):
-            param_grid_list.append(dict(zip(params, candidate)))
-
->>>>>>> fa8bf85b
         # set up data collection
         best_model = None  # keep the best model
         best_score = np.inf
@@ -2132,13 +2038,9 @@
         if progress:
             pbar = ProgressBar()
         else:
-<<<<<<< HEAD
-            pbar = lambda x, y: x
-=======
 
             def pbar(x):
                 return x
->>>>>>> fa8bf85b
 
         # loop through candidate model params
         for grid in pbar(product(*grids), max_value=grid_size):
