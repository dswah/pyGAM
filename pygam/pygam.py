import warnings
from collections import OrderedDict, defaultdict
from copy import deepcopy

import numpy as np
import scipy as sp
from progressbar import ProgressBar
from scipy import stats  # noqa: F401

from pygam.callbacks import (
    CALLBACKS,  # noqa: F401
    Accuracy,  # noqa: F401
    CallBack,  # noqa: F401
    Coef,  # noqa: F401
    Deviance,  # noqa: F401
    Diffs,  # noqa: F401
    validate_callback,  # noqa: F401
)
from pygam.core import Core
from pygam.distributions import (
    DISTRIBUTIONS,  # noqa: F401
    BinomialDist,  # noqa: F401
    Distribution,  # noqa: F401
    GammaDist,  # noqa: F401
    InvGaussDist,  # noqa: F401
    NormalDist,  # noqa: F401
    PoissonDist,  # noqa: F401
)
from pygam.links import (
    LINKS,  # noqa: F401
    IdentityLink,  # noqa: F401
    InverseLink,  # noqa: F401
    InvSquaredLink,  # noqa: F401
    Link,  # noqa: F401
    LogitLink,  # noqa: F401
    LogLink,  # noqa: F401
)
from pygam.penalties import (  # noqa: F401
    CONSTRAINTS,
    PENALTIES,
    concave,  # noqa: F401
    convex,  # noqa: F401
    derivative,  # noqa: F401
    l2,  # noqa: F401
    monotonic_dec,  # noqa: F401
    monotonic_inc,  # noqa: F401
    none,  # noqa: F401
    wrap_penalty,  # noqa: F401
)
from pygam.terms import (  # noqa: F401  # noqa: F401  # noqa: F401  # noqa: F401  # noqa: F401
    FactorTerm,
    Intercept,
    LinearTerm,
    MetaTermMixin,  # noqa: F401
    SplineTerm,
    TensorTerm,
    Term,  # noqa: F401
    TermList,  # noqa: F401
    f,
    intercept,
    l,
    s,
    te,
)
from pygam.utils import (
    NotPositiveDefiniteError,
    OptimizationError,
    TablePrinter,
    b_spline_basis,  # noqa: F401
    check_array,
    check_lengths,
    check_param,
    check_X,
    check_X_y,
    check_y,
    cholesky,
    combine,
    flatten,
    isiterable,
    load_diagonal,
    make_2d,
    sig_code,
    space_row,
)

EPS = np.finfo(np.float64).eps  # machine epsilon


class GAM(Core, MetaTermMixin):
    """Generalized Additive Model.

    Parameters
    ----------
    terms : expression specifying terms to model, optional.

        By default a univariate spline term will be allocated for each feature.

        For example:

        >>> GAM(s(0) + l(1) + f(2) + te(3, 4))

        will fit a spline term on feature 0, a linear term on feature 1,
        a factor term on feature 2, and a tensor term on features 3 and 4.

    callbacks : list of str or list of CallBack objects, optional
        Names of callback objects to call during the optimization loop.

    distribution : str or Distribution object, optional
        Distribution to use in the model.

    link : str or Link object, optional
        Link function to use in the model.

    fit_intercept : bool, optional
        Specifies if a constant (a.k.a. bias or intercept) should be
        added to the decision function.
        Note: the intercept receives no smoothing penalty.

    max_iter : int, optional
        Maximum number of iterations allowed for the solver to converge.

    tol : float, optional
        Tolerance for stopping criteria.

    verbose : bool, optional
        whether to show pyGAM warnings.

    Attributes
    ----------
    coef_ : array, shape (n_classes, m_features)
        Coefficient of the features in the decision function.
        If fit_intercept is True, then self.coef_[0] will contain the bias.

    statistics_ : dict
        Dictionary containing model statistics like GCV/UBRE scores, AIC/c,
        parameter covariances, estimated degrees of freedom, etc.

    logs_ : dict
        Dictionary containing the outputs of any callbacks at each
        optimization loop.

        The logs are structured as ``{callback: [...]}``

    References
    ----------
    Simon N. Wood, 2006
    Generalized Additive Models: an introduction with R

    Hastie, Tibshirani, Friedman
    The Elements of Statistical Learning
    http://statweb.stanford.edu/~tibs/ElemStatLearn/printings/ESLII_print10.pdf

    Paul Eilers & Brian Marx, 2015
    International Biometric Society: A Crash Course on P-splines
    http://www.ibschannel2015.nl/project/userfiles/Crash_course_handout.pdf
    """

    def __init__(
        self,
        terms="auto",
        max_iter=100,
        tol=1e-4,
        distribution="normal",
        link="identity",
        callbacks=["deviance", "diffs"],
        fit_intercept=True,
        verbose=False,
        **kwargs,
    ):
        self.max_iter = max_iter
        self.tol = tol
        self.distribution = distribution
        self.link = link
        self.callbacks = callbacks
        self.verbose = verbose
        self.terms = TermList(terms) if isinstance(terms, Term) else terms
        self.fit_intercept = fit_intercept

        for k, v in kwargs.items():
            if k not in self._plural:
                raise TypeError(f"__init__() got an unexpected keyword argument {k}")
            setattr(self, k, v)

        # internal settings
        self._constraint_lam = 1e9  # regularization intensity for constraints
        self._constraint_l2 = 1e-3  # diagonal loading to improve conditioning
        self._constraint_l2_max = 1e-1  # maximum loading
        # self._opt = 0 # use 0 for numerically stable optimizer, 1 for naive
        self._term_location = "terms"  # for locating sub terms
        # self._include = ['lam']

        # call super and exclude any variables
        super(GAM, self).__init__()

    # @property
    # def lam(self):
    #     if self._has_terms():
    #         return self.terms.lam
    #     else:
    #         return self._lam
    #
    # @lam.setter
    # def lam(self, value):
    #     if self._has_terms():
    #         self.terms.lam = value
    #     else:
    #         self._lam = value

    @property
    def _is_fitted(self):
        """Simple way to check if the GAM has been fitted.

<<<<<<< HEAD
=======
        Parameters
        ----------
        None

>>>>>>> 7b5fa8a9
        Returns
        -------
        bool : whether or not the model is fitted
        """
        return hasattr(self, "coef_")

    def _validate_params(self):
        """Method to sanitize model parameters.

<<<<<<< HEAD
=======
        Parameters
        ----------
        None

>>>>>>> 7b5fa8a9
        Returns
        -------
        None
        """
        # fit_intercept
        if not isinstance(self.fit_intercept, bool):
            raise ValueError(
                f"fit_intercept must be type bool, but found {self.fit_intercept.__class__}"
            )

        # terms
        if (self.terms != "auto") and not (
            isinstance(self.terms, (TermList, Term, type(None)))
        ):
            raise ValueError(
                f"terms must be a TermList, but found terms = {self.terms}"
            )

        # max_iter
        self.max_iter = check_param(
            self.max_iter,
            param_name="max_iter",
            dtype="int",
            constraint=">=1",
            iterable=False,
        )

        # distribution
        if not (
            (self.distribution in DISTRIBUTIONS)
            or isinstance(self.distribution, Distribution)
        ):
            raise ValueError(f"unsupported distribution {self.distribution}")
        if self.distribution in DISTRIBUTIONS:
            self.distribution = DISTRIBUTIONS[self.distribution]()

        # link
        if not ((self.link in LINKS) or isinstance(self.link, Link)):
            raise ValueError(f"unsupported link {self.link}")
        if self.link in LINKS:
            self.link = LINKS[self.link]()

        # callbacks
        if not isiterable(self.callbacks):
            raise ValueError(f"Callbacks must be iterable, but found {self.callbacks}")

        if not all([c in CALLBACKS or isinstance(c, CallBack) for c in self.callbacks]):
            raise ValueError(f"unsupported callback(s) {self.callbacks}")
        callbacks = list(self.callbacks)
        for i, c in enumerate(self.callbacks):
            if c in CALLBACKS:
                callbacks[i] = CALLBACKS[c]()
        self.callbacks = [validate_callback(c) for c in callbacks]

    def _validate_data_dep_params(self, X):
        """Method to validate and prepare data-dependent parameters.

        Parameters
        ----------
        X : array-like
            containing the input dataset

        Returns
        -------
        None
        """
        n_samples, m_features = X.shape

        # terms
        if self.terms == "auto":
            # one numerical spline per feature
            self.terms = TermList(
                *[SplineTerm(feat, verbose=self.verbose) for feat in range(m_features)]
            )

        elif self.terms is None:
            # no terms
            self.terms = TermList()

        else:
            # user-specified
            self.terms = TermList(self.terms, verbose=self.verbose)

        # add intercept
        if self.fit_intercept:
            self.terms = self.terms + Intercept()

        if len(self.terms) == 0:
            raise ValueError("At least 1 term must be specified")

        # copy over things from plural
        remove = []
        for k, v in self.__dict__.items():
            if k in self._plural:
                setattr(self.terms, k, v)
                remove.append(k)
        for k in remove:
            delattr(self, k)

        self.terms.compile(X)

    def loglikelihood(self, X, y, weights=None):
        """
        Compute the log-likelihood of the dataset using the current model.

        Parameters
        ----------
        X : array-like of shape (n_samples, m_features)
            containing the input dataset
        y : array-like of shape (n, )
            containing target values
        weights : array-like of shape (n, ), optional
            containing sample weights

        Returns
        -------
        log-likelihood : np.array of shape (n, )
            containing log-likelihood scores
        """
        y = check_y(y, self.link, self.distribution, verbose=self.verbose)
        mu = self.predict_mu(X)

        if weights is not None:
            weights = np.array(weights).astype("f").ravel()
            weights = check_array(
                weights, name="sample weights", ndim=1, verbose=self.verbose
            )
            check_lengths(y, weights)
        else:
            weights = np.ones_like(y).astype("float64")

        return self._loglikelihood(y, mu, weights=weights)

    def _loglikelihood(self, y, mu, weights=None):
        """
        Compute the log-likelihood of the dataset using the current model.

        Parameters
<<<<<<< HEAD
        ---------
        y : array-like of shape (n, )
=======
        ----------
        y : array-like of shape (n,)
>>>>>>> 7b5fa8a9
            containing target values
        mu : array-like of shape (n_samples, )
            expected value of the targets given the model and inputs
        weights : array-like of shape (n, ), optional
            containing sample weights

        Returns
        -------
        log-likelihood : np.array of shape (n, )
            containing log-likelihood scores
        """
        return self.distribution.log_pdf(y=y, mu=mu, weights=weights).sum()

    def _linear_predictor(self, X=None, modelmat=None, b=None, term=-1):
        """Linear predictor
        compute the linear predictor portion of the model
        ie multiply the model matrix by the spline basis coefficients.

        Parameters
        ----------
        at least 1 of (X, modelmat)
            and
        at least 1 of (b, term)

        X : array-like of shape (n_samples, m_features) or None, optional
            containing the input dataset
            if None, will attempt to use modelmat

        modelmat : array-like or None, optional
            contains the spline basis for each feature evaluated at the input
            values for each feature, ie model matrix
            if None, will attempt to construct the model matrix from X

        b : array-like or None, optional
            contains the spline coefficients
            if None, will use current model coefficients

        term : int, optional
                  feature for which to compute the linear prediction
                  if -1, will compute for all features

        Returns
        -------
        lp : np.array of shape (n_samples, )
        """
        if modelmat is None:
            modelmat = self._modelmat(X, term=term)
        if b is None:
            b = self.coef_[self.terms.get_coef_indices(term)]
        return modelmat.dot(b).flatten()

    def predict_mu(self, X):
        """
<<<<<<< HEAD
        predict expected value of target given model and input X
=======
        Preduct expected value of target given model and input X.
>>>>>>> 7b5fa8a9

        Parameters
        ----------
        X : array-like of shape (n_samples, m_features),
            containing the input dataset

        Returns
        -------
        y : np.array of shape (n_samples, )
            containing expected values under the model
        """
        if not self._is_fitted:
            raise AttributeError("GAM has not been fitted. Call fit first.")

        X = check_X(
            X,
            n_feats=self.statistics_["m_features"],
            edge_knots=self.edge_knots_,
            dtypes=self.dtype,
            features=self.feature,
            verbose=self.verbose,
        )

        lp = self._linear_predictor(X)
        return self.link.mu(lp, self.distribution)

    def predict(self, X):
        """
<<<<<<< HEAD
        predict expected value of target given model and input X
        often this is done via expected value of GAM given input X
=======
        Preduct expected value of target given model and input X
        often this is done via expected value of GAM given input X.
>>>>>>> 7b5fa8a9

        Parameters
        ----------
        X : array-like of shape (n_samples, m_features)
            containing the input dataset

        Returns
        -------
        y : np.array of shape (n_samples, )
            containing predicted values under the model
        """
        return self.predict_mu(X)

    def _modelmat(self, X, term=-1):
        """
        Builds a model matrix, B, out of the spline basis for each feature.

        B = [B_0, B_1, ..., B_p]

        Parameters
        ----------
        X : array-like of shape (n_samples, m_features)
            containing the input dataset
        term : int, optional
            term index for which to compute the model matrix
            if -1, will create the model matrix for all features

        Returns
        -------
        modelmat : sparse matrix of len n_samples
            containing model matrix of the spline basis for selected features
        """
        X = check_X(
            X,
            n_feats=self.statistics_["m_features"],
            edge_knots=self.edge_knots_,
            dtypes=self.dtype,
            features=self.feature,
            verbose=self.verbose,
        )

        return self.terms.build_columns(X, term=term)

    def _cholesky(self, A, **kwargs):
        """
        Method to handle potential problems with the cholesky decomposition.

        will try to increase L2 regularization of the penalty matrix to
        do away with non-positive-definite errors

        Parameters
        ----------
        A : np.array

        Returns
        -------
        np.array
        """
        # create appropriate-size diagonal matrix
        if sp.sparse.issparse(A):
            diag = sp.sparse.eye(A.shape[0])
        else:
            diag = np.eye(A.shape[0])

        constraint_l2 = self._constraint_l2
        while constraint_l2 <= self._constraint_l2_max:
            try:
                L = cholesky(A, **kwargs)
                self._constraint_l2 = constraint_l2
                return L
            except NotPositiveDefiniteError:
                if self.verbose:
                    warnings.warn(
                        "Matrix is not positive definite. \n"
                        "Increasing l2 reg by factor of 10.",
                        stacklevel=2,
                    )
                A -= constraint_l2 * diag
                constraint_l2 *= 10
                A += constraint_l2 * diag

        raise NotPositiveDefiniteError("Matrix is not positive \ndefinite.")

    def _P(self):
        """
        Builds the GAM block-diagonal penalty matrix in quadratic form
        out of penalty matrices specified for each feature.

        each feature penalty matrix is multiplied by a lambda for that feature.
        the first feature is the intercept.

        so for m features:
        P = block_diag[lam0 * P0, lam1 * P1, lam2 * P2, ... , lamm * Pm]

<<<<<<< HEAD
=======

        Parameters
        ----------
        None

>>>>>>> 7b5fa8a9
        Returns
        -------
        P : sparse CSC matrix containing the model penalties in quadratic form

        """
        return self.terms.build_penalties()

    def _C(self):
        """
        Builds the GAM block-diagonal constraint matrix in quadratic form
        out of constraint matrices specified for each feature.

        behaves like a penalty, but with a very large lambda value, ie 1e6.

<<<<<<< HEAD
=======
        Parameters
        ----------
        None

>>>>>>> 7b5fa8a9
        Returns
        -------
        C : sparse CSC matrix containing the model constraints in quadratic form
        """
        return self.terms.build_constraints(
            self.coef_, self._constraint_lam, self._constraint_l2
        )

    def _pseudo_data(self, y, lp, mu):
        """
        Compute the pseudo data for a PIRLS iterations.

        Parameters
<<<<<<< HEAD
        ---------
        y : array-like of shape (n, )
=======
        ----------
        y : array-like of shape (n,)
>>>>>>> 7b5fa8a9
            containing target data
        lp : array-like of shape (n, )
            containing linear predictions by the model
        mu : array-like of shape (n_samples, )
            expected value of the targets given the model and inputs

        Returns
        -------
        pseudo_data : np.array of shape (n, )
        """
        return lp + (y - mu) * self.link.gradient(mu, self.distribution)

    def _W(self, mu, weights, y=None):
        """
        Compute the PIRLS weights for model predictions.

        TODO lets verify the formula for this.
        if we use the square root of the mu with the stable opt,
        we get the same results as when we use non-sqrt mu with naive opt.

        this makes me think that they are equivalent.

        also, using non-sqrt mu with stable opt gives very small edofs for even
        lam=0.001 and the parameter variance is huge. this seems strange to me.

        computed [V * d(link)/d(mu)] ^(-1/2) by hand and the math checks out as hoped.

        ive since moved the square to the naive pirls method to make the code modular.

        Parameters
<<<<<<< HEAD
        ---------
        mu : array-like of shape (n_samples, )
=======
        ----------
        mu : array-like of shape (n_samples,)
>>>>>>> 7b5fa8a9
            expected value of the targets given the model and inputs
        weights : array-like of shape (n_samples, )
            containing sample weights
        y = array-like of shape (n_samples, ) or None, optional
            does nothing. just for compatibility with ExpectileGAM

        Returns
        -------
        weights : sp..sparse array of shape (n_samples, n_samples)
        """
        return sp.sparse.diags(
            (
                self.link.gradient(mu, self.distribution) ** 2
                * self.distribution.V(mu=mu)
                * weights**-1
            )
            ** -0.5
        )

    def _mask(self, weights):
        """
        Identifies the mask at which the weights are
            greater than sqrt(machine epsilon)
        and
            not NaN
        and
            not Inf.


        Parameters
<<<<<<< HEAD
        ---------
        weights : array-like of shape (n, )
=======
        ----------
        weights : array-like of shape (n,)
>>>>>>> 7b5fa8a9
            containing weights in [0,1]

        Returns
        -------
        mask : boolean np.array of shape (n, ) of good weight values
        """
        mask = (np.abs(weights) >= np.sqrt(EPS)) * np.isfinite(weights)
        if mask.sum() == 0:
            raise OptimizationError(
                "PIRLS optimization has diverged.\n"
                + "Try increasing regularization, or specifying an initial value for self.coef_"  # noqa: E501
            )
        return mask

    def _initial_estimate(self, y, modelmat):
        """
        Makes an initial estimate for the model coefficients.

        For a LinearGAM we simply initialize to small coefficients.

        For other GAMs we transform the problem to the linear space
        and solve an unpenalized version.

        Parameters
<<<<<<< HEAD
        ---------
        y : array-like of shape (n, )
=======
        ----------
        y : array-like of shape (n,)
>>>>>>> 7b5fa8a9
            containing target data
        modelmat : sparse matrix of shape (n, m)
            containing model matrix of the spline basis

        Returns
        -------
        coef : array of shape (m, ) containing the initial estimate for the model
            coefficients

        Notes
        -----
            This method implements the suggestions in
            Wood, section 2.2.2 Geometry and IRLS convergence, pg 80
        """
        # do a simple initialization for LinearGAMs
        if isinstance(self, LinearGAM):
            n, m = modelmat.shape
            return np.ones(m) * np.sqrt(EPS)

        # transform the problem to the linear scale
        y = deepcopy(y).astype("float64")
        y[y == 0] += 0.01  # edge case for log link, inverse link, and logit link
        y[y == 1] -= 0.01  # edge case for logit link

        y_ = self.link.link(y, self.distribution)
        y_ = make_2d(y_, verbose=False)
        assert np.isfinite(y_).all(), (
            "transformed response values should be well-behaved."
        )

        # solve the linear problem
        return np.linalg.solve(
            load_diagonal(modelmat.T.dot(modelmat).toarray()), modelmat.T.dot(y_)
        )

        # not sure if this is faster...
        # return np.linalg.pinv(modelmat.T.dot(modelmat)).dot(modelmat.T.dot(y_))

    def _pirls(self, X, Y, weights):
        """
        Performs stable PIRLS iterations to estimate GAM coefficients.

        Parameters
        ----------
        X : array-like of shape (n_samples, m_features)
            containing input data
        Y : array-like of shape (n, )
            containing target data
        weights : array-like of shape (n, )
            containing sample weights

        Returns
        -------
        None
        """
        modelmat = self._modelmat(X)  # build a basis matrix for the GLM
        n, m = modelmat.shape

        # initialize GLM coefficients if model is not yet fitted
        if (
            not self._is_fitted
            or len(self.coef_) != self.terms.n_coefs
            or not np.isfinite(self.coef_).all()
        ):
            # initialize the model
            self.coef_ = self._initial_estimate(Y, modelmat)

        assert np.isfinite(self.coef_).all(), (
            f"coefficients should be well-behaved, but found: {self.coef_}"
        )

        P = self._P()
        S = sp.sparse.diags(np.ones(m) * np.sqrt(EPS))  # improve condition
        # S += self._H # add any user-chosen minimum penalty to the diagonal

        # if we don't have any constraints, then do cholesky now
        if not self.terms.hasconstraint:
            E = self._cholesky(S + P, sparse=False, verbose=self.verbose)

        min_n_m = np.min([m, n])
        Dinv = np.zeros((min_n_m + m, m)).T

        for _ in range(self.max_iter):
            # recompute cholesky if needed
            if self.terms.hasconstraint:
                P = self._P()
                C = self._C()
                E = self._cholesky(S + P + C, sparse=False, verbose=self.verbose)

            # forward pass
            y = deepcopy(Y)  # for simplicity
            lp = self._linear_predictor(modelmat=modelmat)
            mu = self.link.mu(lp, self.distribution)
            W = self._W(mu, weights, y)  # create pirls weight matrix

<<<<<<< HEAD
            # check for wights == 0, nan, and update
=======
            # check for weights == 0, nan, and update
>>>>>>> 7b5fa8a9
            mask = self._mask(W.diagonal())
            y = y[mask]  # update
            lp = lp[mask]  # update
            mu = mu[mask]  # update
            W = sp.sparse.diags(W.diagonal()[mask])  # update

            # PIRLS Wood pg 183
            pseudo_data = W.dot(self._pseudo_data(y, lp, mu))

            # log on-loop-start stats
            self._on_loop_start(vars())

            WB = W.dot(modelmat[mask, :])  # common matrix product
            Q, R = np.linalg.qr(WB.toarray())

            if not np.isfinite(Q).all() or not np.isfinite(R).all():
                raise ValueError("QR decomposition produced NaN or Inf. Check X data.")

            # need to recompute the number of singular values
            min_n_m = np.min([m, n, mask.sum()])
            Dinv = np.zeros((m, min_n_m))

            # SVD
            U, d, Vt = np.linalg.svd(np.vstack([R, E]))

            # mask out small singular values
            # svd_mask = d <= (d.max() * np.sqrt(EPS))

            np.fill_diagonal(Dinv, d**-1)  # invert the singular values
            U1 = U[:min_n_m, :min_n_m]  # keep only top corner of U

            # update coefficients
            B = Vt.T.dot(Dinv).dot(U1.T).dot(Q.T)
            coef_new = B.dot(pseudo_data).flatten()
            diff = np.linalg.norm(self.coef_ - coef_new) / np.linalg.norm(coef_new)
            self.coef_ = coef_new  # update

            # log on-loop-end stats
            self._on_loop_end(vars())

            # check convergence
            if diff < self.tol:
                break

        # estimate statistics even if not converged
        self._estimate_model_statistics(
            Y, modelmat, inner=None, BW=WB.T, B=B, weights=weights, U1=U1
        )
        if diff < self.tol:
            return

        print("did not converge")
        return

    def _on_loop_start(self, variables):
        """
        Performs on-loop-start actions like callbacks.

        variables contains local namespace variables.

        Parameters
        ----------
        variables : dict of available variables

        Returns
        -------
        None
        """
        for callback in self.callbacks:
            if hasattr(callback, "on_loop_start"):
                self.logs_[str(callback)].append(callback.on_loop_start(**variables))

    def _on_loop_end(self, variables):
        """
        Performs on-loop-end actions like callbacks.

        variables contains local namespace variables.

        Parameters
        ----------
        variables : dict of available variables

        Returns
        -------
        None
        """
        for callback in self.callbacks:
            if hasattr(callback, "on_loop_end"):
                self.logs_[str(callback)].append(callback.on_loop_end(**variables))

    def fit(self, X, y, weights=None):
        """Fit the generalized additive model.

        Parameters
        ----------
        X : array-like, shape (n_samples, m_features)
            Training vectors.
        y : array-like, shape (n_samples, )
            Target values,
            (e.g. integers in classification, real numbers in
            regression)
        weights : array-like shape (n_samples, ) or None, optional
            Sample weights.
            if None, defaults to array of ones

        Returns
        -------
        self : object
            Returns fitted GAM object
        """
        # validate parameters
        self._validate_params()

        # validate data
        y = check_y(y, self.link, self.distribution, verbose=self.verbose)
        X = check_X(X, verbose=self.verbose)
        check_X_y(X, y)

        if weights is not None:
            weights = np.array(weights).astype("f").ravel()
            weights = check_array(
                weights, name="sample weights", ndim=1, verbose=self.verbose
            )
            check_lengths(y, weights)
        else:
            weights = np.ones_like(y).astype("float64")

        # validate data-dependent parameters
        self._validate_data_dep_params(X)

        # set up logging
        if not hasattr(self, "logs_"):
            self.logs_ = defaultdict(list)

        # begin capturing statistics
        self.statistics_ = {}
        self.statistics_["n_samples"] = len(y)
        self.statistics_["m_features"] = X.shape[1]

        # optimize
        self._pirls(X, y, weights)
        # if self._opt == 0:
        #     self._pirls(X, y, weights)
        # if self._opt == 1:
        #     self._pirls_naive(X, y)
        return self

    def score(self, X, y, weights=None):
        """Compute the explained deviance for a trained model for a given X data and
        y labels.

        Parameters
        ----------
        X : array-like
            Input data array of shape (n_samples, m_features)
        y : array-like
            Output data vector of shape (n_samples, )
        weights : array-like shape (n_samples, ) or None, optional
            Sample weights.
            if None, defaults to array of ones

        Returns
        -------
        explained deviance score: np.array() (n_samples, )

        """
        r2 = self._estimate_r2(X=X, y=y, mu=None, weights=weights)

        return r2["explained_deviance"]

    def deviance_residuals(self, X, y, weights=None, scaled=False):
        """
        Method to compute the deviance residuals of the model.

        these are analogous to the residuals of an OLS.

        Parameters
        ----------
        X : array-like
            Input data array of shape (n_samples, m_features)
        y : array-like
            Output data vector of shape (n_samples, )
        weights : array-like shape (n_samples, ) or None, optional
            Sample weights.
            if None, defaults to array of ones
        scaled : bool, optional
            whether to scale the deviance by the (estimated) distribution scale

        Returns
        -------
        deviance_residuals : np.array
            with shape (n_samples, )
        """
        if not self._is_fitted:
            raise AttributeError("GAM has not been fitted. Call fit first.")

        y = check_y(y, self.link, self.distribution, verbose=self.verbose)
        X = check_X(
            X,
            n_feats=self.statistics_["m_features"],
            edge_knots=self.edge_knots_,
            dtypes=self.dtype,
            features=self.feature,
            verbose=self.verbose,
        )
        check_X_y(X, y)

        if weights is not None:
            weights = np.array(weights).astype("f").ravel()
            weights = check_array(
                weights, name="sample weights", ndim=1, verbose=self.verbose
            )
            check_lengths(y, weights)
        else:
            weights = np.ones_like(y).astype("float64")

        mu = self.predict_mu(X)
        sign = np.sign(y - mu)
        return (
            sign
            * self.distribution.deviance(y, mu, weights=weights, scaled=scaled) ** 0.5
        )

    def _estimate_model_statistics(
        self, y, modelmat, inner=None, BW=None, B=None, weights=None, U1=None
    ):
        """
        Method to compute all of the model statistics.

        results are stored in the 'statistics_' attribute of the model, as a
        dictionary keyed by:

        - edof: estimated degrees freedom
        - scale: distribution scale, if applicable
        - cov: coefficient covariances
        - se: standard errors
        - AIC: Akaike Information Criterion
        - AICc: corrected Akaike Information Criterion
        - pseudo_r2: dict of Pseudo R-squared metrics
        - GCV: generalized cross-validation
            or
        - UBRE: Un-Biased Risk Estimator
        - n_samples: number of samples used in estimation

        Parameters
        ----------
        y : array-like
          output data vector of shape (n_samples, )
        modelmat : array-like, default: None
            contains the spline basis for each feature evaluated at the input
        inner : array of intermediate computations from naive optimization
        BW : array of intermediate computations from either optimization
        B : array of intermediate computations from stable optimization
        weights : array-like shape (n_samples, ) or None, default: None
            containing sample weights
        U1 : cropped U matrix from SVD.

        Returns
        -------
        None
        """
        lp = self._linear_predictor(modelmat=modelmat)
        mu = self.link.mu(lp, self.distribution)
        self.statistics_["edof_per_coef"] = np.diagonal(U1.dot(U1.T))
        self.statistics_["edof"] = self.statistics_["edof_per_coef"].sum()
        if not self.distribution._known_scale:
            self.distribution.scale = (
                self.distribution.phi(
                    y=y, mu=mu, edof=self.statistics_["edof"], weights=weights
                )
                ** 0.5
            )
        self.statistics_["scale"] = self.distribution.scale
        self.statistics_["cov"] = (
            (B.dot(B.T)) * self.distribution.scale** 2
        )  # parameter covariances. no need to remove a W because we are using W^2. Wood pg 184  # noqa: E501
        self.statistics_["se"] = self.statistics_["cov"].diagonal() ** 0.5
        self.statistics_["AIC"] = self._estimate_AIC(y=y, mu=mu, weights=weights)
        self.statistics_["AICc"] = self._estimate_AICc(y=y, mu=mu, weights=weights)
        self.statistics_["pseudo_r2"] = self._estimate_r2(y=y, mu=mu, weights=weights)
        self.statistics_["GCV"], self.statistics_["UBRE"] = self._estimate_GCV_UBRE(
            modelmat=modelmat, y=y, weights=weights
        )
        self.statistics_["loglikelihood"] = self._loglikelihood(y, mu, weights=weights)
        self.statistics_["deviance"] = self.distribution.deviance(
            y=y, mu=mu, weights=weights
        ).sum()
        self.statistics_["p_values"] = self._estimate_p_values()

    def _estimate_AIC(self, y, mu, weights=None):
        """
        Estimate the Akaike Information Criterion.

        Parameters
        ----------
        y : array-like of shape (n_samples, )
            output data vector
        mu : array-like of shape (n_samples, ),
            expected value of the targets given the model and inputs
        weights : array-like shape (n_samples, ) or None, optional
            containing sample weights
            if None, defaults to array of ones

        Returns
        -------
        None
        """
        estimated_scale = not (
            self.distribution._known_scale
        )  # if we estimate the scale, that adds 2 dof
        return (
            -2 * self._loglikelihood(y=y, mu=mu, weights=weights)
            + 2 * self.statistics_["edof"]
            + 2 * estimated_scale
        )

    def _estimate_AICc(self, y, mu, weights=None):
        """
        Estimate the corrected Akaike Information Criterion.

        relies on the estimated degrees of freedom, which must be computed
        before.

        Parameters
        ----------
        y : array-like of shape (n_samples, )
            output data vector
        mu : array-like of shape (n_samples, )
            expected value of the targets given the model and inputs
        weights : array-like shape (n_samples, ) or None, optional
            containing sample weights
            if None, defaults to array of ones

        Returns
        -------
        None
        """
        edof = self.statistics_["edof"]
        if self.statistics_["AIC"] is None:
            self.statistics_["AIC"] = self._estimate_AIC(y, mu, weights)
        return self.statistics_["AIC"] + 2 * (edof + 1) * (edof + 2) / (
            y.shape[0] - edof - 2
        )

    def _estimate_r2(self, X=None, y=None, mu=None, weights=None):
        """
        Estimate some pseudo R^2 values.

        currently only computes explained deviance.
        results are stored

        Parameters
        ----------
        y : array-like of shape (n_samples, )
            output data vector
        mu : array-like of shape (n_samples, )
            expected value of the targets given the model and inputs
        weights : array-like shape (n_samples, ) or None, optional
            containing sample weights
            if None, defaults to array of ones

        Returns
        -------
        None
        """
        if mu is None:
            mu = self.predict_mu(X=X)

        if weights is None:
            weights = np.ones_like(y).astype("float64")

        null_mu = y.mean() * np.ones_like(y).astype("float64")

        null_d = self.distribution.deviance(y=y, mu=null_mu, weights=weights)
        full_d = self.distribution.deviance(y=y, mu=mu, weights=weights)

        null_ll = self._loglikelihood(y=y, mu=null_mu, weights=weights)
        full_ll = self._loglikelihood(y=y, mu=mu, weights=weights)

        r2 = OrderedDict()
        r2["explained_deviance"] = 1.0 - full_d.sum() / null_d.sum()
        r2["McFadden"] = full_ll / null_ll
        r2["McFadden_adj"] = 1.0 - (full_ll - self.statistics_["edof"]) / null_ll

        return r2

    def _estimate_GCV_UBRE(
        self, X=None, y=None, modelmat=None, gamma=1.4, add_scale=True, weights=None
    ):
        """
        Generalized Cross Validation and Un-Biased Risk Estimator.

        UBRE is used when the scale parameter is known,
        like Poisson and Binomial families.

        Parameters
        ----------
        y : array-like of shape (n_samples, )
            output data vector
        modelmat : array-like, default: None
            contains the spline basis for each feature evaluated at the input
        gamma : float, default: 1.4
            serves as a weighting to increase the impact of the influence matrix
            on the score
        add_scale : boolean, default: True
            UBRE score can be negative because the distribution scale
            is subtracted. to keep things positive we can add the scale back.
        weights : array-like shape (n_samples, ) or None, default: None
            containing sample weights
            if None, defaults to array of ones

        Returns
        -------
        score : float
            Either GCV or UBRE, depending on if the scale parameter is known.

        Notes
        -----
        Sometimes the GCV or UBRE selected model is deemed to be too wiggly,
        and a smoother model is desired. One way to achieve this, in a
        systematic way, is to increase the amount that each model effective
        degree of freedom counts, in the GCV or UBRE score, by a factor γ ≥ 1

        see Wood 2006 pg. 177-182, 220 for more details.
        """
        if gamma < 1:
            raise ValueError(
                "gamma scaling should be greater than 1, but found gamma = {}",
                format(gamma),
            )

        if modelmat is None:
            modelmat = self._modelmat(X)

        if weights is None:
            weights = np.ones_like(y).astype("float64")

        lp = self._linear_predictor(modelmat=modelmat)
        mu = self.link.mu(lp, self.distribution)
        n = y.shape[0]
        edof = self.statistics_["edof"]

        GCV = None
        UBRE = None

        dev = self.distribution.deviance(
            mu=mu, y=y, scaled=False, weights=weights
        ).sum()

        if self.distribution._known_scale:
            # scale is known, use UBRE
            scale = self.distribution.scale
            UBRE = (
                1.0 / n * dev - (~add_scale) * (scale) + 2.0 * gamma / n * edof * scale
            )
        else:
            # scale unknown, use GCV
            GCV = (n * dev) / (n - gamma * edof) ** 2
        return (GCV, UBRE)

    def _estimate_p_values(self):
        """Estimate the p-values for all features."""
        if not self._is_fitted:
            raise AttributeError("GAM has not been fitted. Call fit first.")

        p_values = []
        for term_i in range(len(self.terms)):
            p_values.append(self._compute_p_value(term_i))

        return p_values

    def _compute_p_value(self, term_i):
        """Compute the p-value of the desired feature.

        Arguments
        ---------
        term_i : int
            term to select from the data

        Returns
        -------
        p_value : float

        Notes
        -----
        Wood 2006, section 4.8.5:
            The p-values, calculated in this manner, behave correctly for un-penalized
            models, or models with known smoothing parameters, but when smoothing
            parameters have been estimated, the p-values are typically lower than they
            should be, meaning that the tests reject the null too readily.

                (...)

            In practical terms, if these p-values suggest that a term is not needed in
            a model, then this is probably true, but if a term is deemed ‘significant’
            it is important to be aware that this significance may be overstated.

        based on equations from Wood 2006 section 4.8.5 page 191
        and errata https://people.maths.bris.ac.uk/~sw15190/igam/iGAMerrata-12.pdf

<<<<<<< HEAD
        the errata show a correction for the f-statistic.
=======
        the errata shows a correction for the f-statistic.
>>>>>>> 7b5fa8a9
        """
        if not self._is_fitted:
            raise AttributeError("GAM has not been fitted. Call fit first.")

        idxs = self.terms.get_coef_indices(term_i)
        cov = self.statistics_["cov"][idxs][:, idxs]
        coef = self.coef_[idxs]

        # center non-intercept term functions
        if isinstance(self.terms[term_i], SplineTerm):
            coef -= coef.mean()

        inv_cov, rank = sp.linalg.pinv(cov, return_rank=True)
        score = coef.T.dot(inv_cov).dot(coef)

        # compute p-values
        if self.distribution._known_scale:
            # for known scale use chi-squared statistic
            return 1 - sp.stats.chi2.cdf(x=score, df=rank)
        else:
            # if scale has been estimated, prefer to use f-statistic
            score = score / rank
            return 1 - sp.stats.f.cdf(
                score, rank, self.statistics_["n_samples"] - self.statistics_["edof"]
            )

    def confidence_intervals(self, X, width=0.95, quantiles=None):
        """Estimate confidence intervals for the model.

        Parameters
        ----------
        X : array-like of shape (n_samples, m_features)
            Input data matrix
        width : float on [0,1], optional
        quantiles : array-like of floats in (0, 1), optional
            Instead of specifying the prediction width, one can specify the
            quantiles. So ``width=.95`` is equivalent to ``quantiles=[.025, .975]``

        Returns
        -------
        intervals: np.array of shape (n_samples, 2 or len(quantiles))


        Notes
        -----
        Wood 2006, section 4.9
            Confidence intervals based on section 4.8 rely on large sample results to
            deal with non-Gaussian distributions, and treat the smoothing parameters as
            fixed, when in reality they are estimated from the data.
        """
        if not self._is_fitted:
            raise AttributeError("GAM has not been fitted. Call fit first.")

        X = check_X(
            X,
            n_feats=self.statistics_["m_features"],
            edge_knots=self.edge_knots_,
            dtypes=self.dtype,
            features=self.feature,
            verbose=self.verbose,
        )

        return self._get_quantiles(X, width, quantiles, prediction=False)

    def _get_quantiles(
        self,
        X,
        width,
        quantiles,
        modelmat=None,
        lp=None,
        prediction=False,
        xform=True,
        term=-1,
    ):
        """
        Estimate prediction intervals for LinearGAM.

        Parameters
        ----------
        X : array
            input data of shape (n_samples, m_features)
        width : float on (0, 1)
        quantiles : array-like of floats on (0, 1)
            instead of specifying the prediction width, one can specify the
            quantiles. so width=.95 is equivalent to quantiles=[.025, .975]
        modelmat : array of shape or None, default: None
        lp : array or None, default: None
        prediction : bool, default: True.
            whether to compute prediction intervals (True)
            or confidence intervals (False)
        xform : bool, default: True,
            whether to apply the inverse link function and return values
            on the scale of the distribution mean (True),
            or to keep on the linear predictor scale (False)
        term : int, default: -1

        Returns
        -------
        intervals: np.array of shape (n_samples, 2 or len(quantiles))

        Notes
        -----
        when the scale parameter is known, then we can proceed with a large
        sample approximation to the distribution of the model coefficients
        where B_hat ~ Normal(B, cov)

        when the scale parameter is unknown, then we have to account for
        the distribution of the estimated scale parameter, which is Chi-squared.
        since we scale our estimate of B_hat by the sqrt of estimated scale,
        we get a t distribution: Normal / sqrt(Chi-squared) ~ t

        see Simon Wood section 1.3.2, 1.3.3, 1.5.5, 2.1.5
        """
        if quantiles is not None:
            quantiles = np.atleast_1d(quantiles)
        else:
            alpha = (1 - width) / 2.0
            quantiles = [alpha, 1 - alpha]
        for quantile in quantiles:
            if (quantile >= 1) or (quantile <= 0):
                raise ValueError(f"quantiles must be in (0, 1), but found {quantiles}")

        if modelmat is None:
            modelmat = self._modelmat(X, term=term)
        if lp is None:
            lp = self._linear_predictor(modelmat=modelmat, term=term)

        idxs = self.terms.get_coef_indices(term)
        cov = self.statistics_["cov"][idxs][:, idxs]

        var = (modelmat.dot(cov) * modelmat.toarray()).sum(axis=1)
        if prediction:
            var += self.distribution.scale**2

        lines = []
        for quantile in quantiles:
            if self.distribution._known_scale:
                q = sp.stats.norm.ppf(quantile)
            else:
                q = sp.stats.t.ppf(
                    quantile,
                    df=self.statistics_["n_samples"] - self.statistics_["edof"],
                )

            lines.append(lp + q * var**0.5)
        lines = np.vstack(lines).T

        if xform:
            lines = self.link.mu(lines, self.distribution)
        return lines

    def _flatten_mesh(self, Xs, term):
        """Flatten the mesh and distribute into a feature matrix."""
        n = Xs[0].size

        if self.terms[term].istensor:
            terms = self.terms[term]
        else:
            terms = [self.terms[term]]

        X = np.zeros((n, self.statistics_["m_features"]))
        for term_, x in zip(terms, Xs):
            X[:, term_.feature] = x.ravel()
        return X

    def generate_X_grid(self, term, n=100, meshgrid=False):
        """Create a nice grid of X data.

        array is sorted by feature and uniformly spaced,
        so the marginal and joint distributions are likely wrong

        if term is >= 0, we generate n samples per feature,
        which results in n^deg samples,
        where deg is the degree of the interaction of the term

        Parameters
        ----------
        term : int,
            Which term to process.

        n : int, optional
            number of data points to create

        meshgrid : bool, optional
            Whether to return a meshgrid (useful for 3d plotting)
            or a feature matrix (useful for inference like partial predictions)

        Returns
        -------
        if meshgrid is False:
            np.array of shape (n, n_features)
            where m is the number of
            (sub)terms in the requested (tensor)term.
        else:
            tuple of len m,
            where m is the number of (sub)terms in the requested
            (tensor)term.

            each element in the tuple contains a np.ndarray of size (n)^m

        Raises
        ------
        ValueError :
            If the term requested is an intercept
            since it does not make sense to process the intercept term.
        """
        if not self._is_fitted:
            raise AttributeError("GAM has not been fitted. Call fit first.")

        # cant do Intercept
        if self.terms[term].isintercept:
            raise ValueError("cannot create grid for intercept term")

        # process each subterm in a TensorTerm
        if self.terms[term].istensor:
            Xs = []
            for term_ in self.terms[term]:
                Xs.append(
                    np.linspace(term_.edge_knots_[0], term_.edge_knots_[1], num=n)
                )

            Xs = np.meshgrid(*Xs, indexing="ij")
            if meshgrid:
                return tuple(Xs)
            else:
                return self._flatten_mesh(Xs, term=term)

        # all other Terms
        elif hasattr(self.terms[term], "edge_knots_"):
            x = np.linspace(
                self.terms[term].edge_knots_[0], self.terms[term].edge_knots_[1], num=n
            )

            if meshgrid:
                return (x,)

            # fill in feature matrix with only relevant features for this term
            X = np.zeros((n, self.statistics_["m_features"]))
            X[:, self.terms[term].feature] = x
            if getattr(self.terms[term], "by", None) is not None:
                X[:, self.terms[term].by] = 1.0

            return X

        # don't know what to do here
        else:
            raise TypeError(f"Unexpected term type: {self.terms[term]}")

    def partial_dependence(
        self, term, X=None, width=None, quantiles=None, meshgrid=False
    ):
        """
        Computes the term functions for the GAM
        and possibly their confidence intervals.

        if both width=None and quantiles=None,
        then no confidence intervals are computed

        Parameters
        ----------
        term : int, optional
            Term for which to compute the partial dependence functions.

        X : array-like with input data, optional

            if `meshgrid=False`, then `X` should be an array-like
            of shape (n_samples, m_features).

            if `meshgrid=True`, then `X` should be a tuple containing
            an array for each feature in the term.

            if None, an equally spaced grid of points is generated.

        width : float on (0, 1), optional
            Width of the confidence interval.

        quantiles : array-like of floats on (0, 1), optional
            instead of specifying the prediction width, one can specify the
            quantiles. so width=.95 is equivalent to quantiles=[.025, .975].
            if None, defaults to width.

        meshgrid : bool, whether to return and accept meshgrids.

            Useful for creating outputs that are suitable for
            3D plotting.

            Note, for simple terms with no interactions, the output
            of this function will be the same for ``meshgrid=True`` and
            ``meshgrid=False``, but the inputs will need to be different.

        Returns
        -------
        pdeps : np.array of shape (n_samples, )
        conf_intervals : list of length len(term)
            containing np.arrays of shape (n_samples, 2 or len(quantiles))

        Raises
        ------
        ValueError :
            If the term requested is an intercept
            since it does not make sense to process the intercept term.

        See Also
        --------
        generate_X_grid : for help creating meshgrids.
        """
        if not self._is_fitted:
            raise AttributeError("GAM has not been fitted. Call fit first.")

        if not isinstance(term, int):
            raise ValueError(f"term must be an integer, but found term: {term}")

        # ensure term exists
        if (term >= len(self.terms)) or (term < -1):
            raise ValueError(
                f"Term {term} out of range for model with {len(self.terms)} terms"
            )

        # cant do Intercept
        if self.terms[term].isintercept:
            raise ValueError("cannot create grid for intercept term")

        if X is None:
            X = self.generate_X_grid(term=term, meshgrid=meshgrid)

        if meshgrid:
            if not isinstance(X, tuple):
                raise ValueError(
                    f"X must be a tuple of grids if `meshgrid=True`, but found X: {X}"
                )
            shape = X[0].shape

            X = self._flatten_mesh(X, term=term)
            X = check_X(
                X,
                n_feats=self.statistics_["m_features"],
                edge_knots=self.edge_knots_,
                dtypes=self.dtype,
                features=self.feature,
                verbose=self.verbose,
            )

        modelmat = self._modelmat(X, term=term)
        pdep = self._linear_predictor(modelmat=modelmat, term=term)
        out = [pdep]

        compute_quantiles = (width is not None) or (quantiles is not None)
        if compute_quantiles:
            conf_intervals = self._get_quantiles(
                X,
                width=width,
                quantiles=quantiles,
                modelmat=modelmat,
                lp=pdep,
                term=term,
                xform=False,
            )

            out += [conf_intervals]

        if meshgrid:
            for i, array in enumerate(out):
                # add extra dimensions arising from multiple confidence intervals
                if array.ndim > 1:
                    depth = array.shape[-1]
                    shape += (depth,)
                out[i] = np.reshape(array, shape)

        if compute_quantiles:
            return out

        return out[0]

    def summary(self):
        """Produce a summary of the model statistics.

        Returns
        -------
        None
        """
        if not self._is_fitted:
            raise AttributeError("GAM has not been fitted. Call fit first.")

        # high-level model summary
        width_details = 47
        width_results = 58

        model_fmt = [
            (self.__class__.__name__, "model_details", width_details),
            ("", "model_results", width_results),
        ]

        model_details = []

        objective = "UBRE" if self.distribution._known_scale else "GCV"

        model_details.append(
            {
                "model_details": space_row(
                    "Distribution:",
                    self.distribution.__class__.__name__,
                    total_width=width_details,
                ),
                "model_results": space_row(
                    "Effective DoF:",
                    str(np.round(self.statistics_["edof"], 4)),
                    total_width=width_results,
                ),
            }
        )
        model_details.append(
            {
                "model_details": space_row(
                    "Link Function:",
                    self.link.__class__.__name__,
                    total_width=width_details,
                ),
                "model_results": space_row(
                    "Log Likelihood:",
                    str(np.round(self.statistics_["loglikelihood"], 4)),
                    total_width=width_results,
                ),
            }
        )
        model_details.append(
            {
                "model_details": space_row(
                    "Number of Samples:",
                    str(self.statistics_["n_samples"]),
                    total_width=width_details,
                ),
                "model_results": space_row(
                    "AIC: ",
                    str(np.round(self.statistics_["AIC"], 4)),
                    total_width=width_results,
                ),
            }
        )
        model_details.append(
            {
                "model_results": space_row(
                    "AICc: ",
                    str(np.round(self.statistics_["AICc"], 4)),
                    total_width=width_results,
                )
            }
        )
        model_details.append(
            {
                "model_results": space_row(
                    objective + ":",
                    str(np.round(self.statistics_[objective], 4)),
                    total_width=width_results,
                )
            }
        )
        model_details.append(
            {
                "model_results": space_row(
                    "Scale:",
                    str(np.round(self.statistics_["scale"], 4)),
                    total_width=width_results,
                )
            }
        )
        model_details.append(
            {
                "model_results": space_row(
                    "Pseudo R-Squared:",
                    str(
                        np.round(self.statistics_["pseudo_r2"]["explained_deviance"], 4)
                    ),
                    total_width=width_results,
                )
            }
        )

        # term summary
        data = []

        for i, term in enumerate(self.terms):
            # TODO bug: if the number of samples is less than the number of coefficients
            # we cant get the edof per term
            if len(self.statistics_["edof_per_coef"]) == len(self.coef_):
                idx = self.terms.get_coef_indices(i)
                edof = np.round(self.statistics_["edof_per_coef"][idx].sum(), 1)
            else:
                edof = ""

            term_data = {
                "feature_func": repr(term),
                "lam": "" if term.isintercept else np.round(flatten(term.lam), 4),
                "rank": f"{term.n_coefs}",
                "edof": f"{edof}",
                "p_value": "%.2e" % (self.statistics_["p_values"][i]),
                "sig_code": sig_code(self.statistics_["p_values"][i]),
            }

            data.append(term_data)

        fmt = [
            ("Feature Function", "feature_func", 33),
            ("Lambda", "lam", 20),
            ("Rank", "rank", 12),
            ("EDoF", "edof", 12),
            ("P > x", "p_value", 12),
            ("Sig. Code", "sig_code", 12),
        ]

        print(TablePrinter(model_fmt, ul="=", sep=" ")(model_details))
        print("=" * 106)
        print(TablePrinter(fmt, ul="=")(data))
        print("=" * 106)
        print("Significance codes:  0 '***' 0.001 '**' 0.01 '*' 0.05 '.' 0.1 ' ' 1")
        print()
        print(
            "WARNING: Fitting splines and a linear function to a feature introduces a model identifiability problem\n"  # noqa: E501
            "         which can cause p-values to appear significant when they are not."
        )
        print()
        print(
            "WARNING: p-values calculated in this manner behave correctly for un-penalized models or models with\n"  # noqa: E501
            "         known smoothing parameters, but when smoothing parameters have been estimated, the p-values\n"  # noqa: E501
            "         are typically lower than they should be, meaning that the tests reject the null too readily."  # noqa: E501
        )

        # P-VALUE BUG
        warnings.warn(
            "KNOWN BUG: p-values computed in this summary are likely "
            "much smaller than they should be. \n \n"
            "Please do not make inferences based on these values! \n\n"
            "Collaborate on a solution, and stay up to date at: \n"
            "github.com/dswah/pyGAM/issues/163 \n",
            stacklevel=2,
        )

    def gridsearch(
        self,
        X,
        y,
        weights=None,
        return_scores=False,
        keep_best=True,
        objective="auto",
        progress=True,
        **param_grids,
    ):
        """
        Performs a grid search over a space of parameters for a given
        objective.

        Warnings
        --------
        ``gridsearch`` is lazy and will not remove useless combinations
        from the search space, e.g.

        >> n_splines=np.arange(5,10), fit_splines=[True, False]

        will result in 10 loops, of which 5 are equivalent because
        ``fit_splines = False``

        Also, it is not recommended to search over a grid that alternates
        between known scales and unknown scales, as the scores of the
        candidate models will not be comparable.

        Parameters
        ----------
        X : array-like
          input data of shape (n_samples, m_features)

        y : array-like
          label data of shape (n_samples, )

        weights : array-like shape (n_samples, ), optional
            sample weights

        return_scores : boolean, optional
            whether to return the hyperpamaters and score for each element
            in the grid

        keep_best : boolean, optional
            whether to keep the best GAM as self.

        objective : {'auto', 'AIC', 'AICc', 'GCV', 'UBRE'}, optional
            Metric to optimize.
            If `auto`, then grid search will optimize `GCV` for models with unknown
            scale and `UBRE` for models with known scale.

        progress : bool, optional
            whether to display a progress bar

        **kwargs
            pairs of parameters and iterables of floats, or
            parameters and iterables of iterables of floats.

            If no parameter are specified, ``lam=np.logspace(-3, 3, 11)`` is used.
            This results in 11 points, placed diagonally across lam space.

            If grid is iterable of iterables of floats,
            the outer iterable must have length ``m_features``.
            the cartesian product of the subgrids in the grid will be tested.

            If grid is a 2d numpy array,
            each row of the array will be tested.

            The method will make a grid of all the combinations of the parameters
            and fit a GAM to each combination.


        Returns
        -------
        if ``return_scores=True``:
            model_scores: dict containing each fitted model as keys and corresponding
            objective scores as values
        else:
            self: ie possibly the newly fitted model

        Examples
        --------
        For a model with 4 terms, and where we expect 4 lam values,
        our search space for lam must have 4 dimensions.

        We can search the space in 3 ways:

        1. via cartesian product by specifying the grid as a list.
        our grid search will consider ``11 ** 4`` points:

        >>> lam = np.logspace(-3, 3, 11)
        >>> lams = [lam] * 4
        >>> gam.gridsearch(X, y, lam=lams)

        2. directly by specifying the grid as a np.ndarray.
        This is useful for when the dimensionality of the search space
        is very large, and we would prefer to execute a randomized search:

        >>> lams = np.exp(np.random.random(50, 4) * 6 - 3)
        >>> gam.gridsearch(X, y, lam=lams)

        3. copying grids for parameters with multiple dimensions.
        if we specify a 1D np.ndarray for lam, we are implicitly testing the
        space where all points have the same value

        >>> gam.gridsearch(lam=np.logspace(-3, 3, 11))

        is equivalent to:

        >>> lam = np.logspace(-3, 3, 11)
        >>> lams = np.array([lam] * 4)
        >>> gam.gridsearch(X, y, lam=lams)
        """
        # special checks if model not fitted
        if not self._is_fitted:
            self._validate_params()

        y = check_y(y, self.link, self.distribution, verbose=self.verbose)
        X = check_X(X, verbose=self.verbose)
        check_X_y(X, y)

        # special checks if model not fitted
        if not self._is_fitted:
            self._validate_data_dep_params(X)

        if weights is not None:
            weights = np.array(weights).astype("f").ravel()
            weights = check_array(
                weights, name="sample weights", ndim=1, verbose=self.verbose
            )
            check_lengths(y, weights)
        else:
            weights = np.ones_like(y).astype("float64")

        # validate objective
        if objective not in ["auto", "GCV", "UBRE", "AIC", "AICc"]:
            raise ValueError(
                "objective mut be in "
                f"['auto', 'GCV', 'UBRE', 'AIC', 'AICc'], '\
                             'but found objective = {objective}"
            )

        # check objective
        if self.distribution._known_scale:
            if objective == "GCV":
                raise ValueError("GCV should be used for models withunknown scale")
            if objective == "auto":
                objective = "UBRE"

        else:
            if objective == "UBRE":
                raise ValueError("UBRE should be used for models with known scale")
            if objective == "auto":
                objective = "GCV"

        # if no params, then set up default gridsearch
        if not bool(param_grids):
            param_grids["lam"] = np.logspace(-3, 3, 11)

        # validate params
        admissible_params = list(self.get_params()) + self._plural
        params = []
        grids = []
        for param, grid in list(param_grids.items()):
            # check param exists
            if param not in (admissible_params):
                raise ValueError(f"unknown parameter: {param}")

            # check grid is iterable at all
            if not (isiterable(grid) and (len(grid) > 1)):
                raise ValueError(
<<<<<<< HEAD
                    '{} grid must either be iterable of '
                    'iterables, or an iterable of length > 1, '
                    'but found {}'.format(param, grid)
=======
                    f"{param} grid must either be iterable of "
                    "iterables, or an iterable of lengnth > 1, "
                    f"but found {grid}"
>>>>>>> 7b5fa8a9
                )

            # prepare grid
            if any(isiterable(g) for g in grid):
                # get required parameter shape
                target_len = len(flatten(getattr(self, param)))

                # check if cartesian product needed
                cartesian = not isinstance(grid, np.ndarray) or grid.ndim != 2

                # build grid
                grid = [np.atleast_1d(g) for g in grid]

                # check shape
                msg = (
                    f"{param} grid should have {target_len} columns, "
                    f"but found grid with {len(grid)} columns"
                )
                if cartesian:
                    if len(grid) != target_len:
                        raise ValueError(msg)
                    grid = combine(*grid)

                if not all([len(subgrid) == target_len for subgrid in grid]):
                    raise ValueError(msg)

            # save param name and grid
            params.append(param)
            grids.append(grid)

        # build a list of dicts of candidate model params
        param_grid_list = []
        for candidate in combine(*grids):
            param_grid_list.append(dict(zip(params, candidate)))

        # set up data collection
        best_model = None  # keep the best model
        best_score = np.inf
        scores = []
        models = []

        # check if our model has been fitted already and store it
        if self._is_fitted:
            models.append(self)
            scores.append(self.statistics_[objective])

            # our model is currently the best
            best_model = models[-1]
            best_score = scores[-1]

        # make progressbar optional
        if progress:
            pbar = ProgressBar()
        else:

            def pbar(x):
                return x

        # loop through candidate model params
        for param_grid in pbar(param_grid_list):
            try:
                # try fitting
                # define new model
                gam = deepcopy(self)
                gam.set_params(self.get_params())
                gam.set_params(**param_grid)

                # warm start with parameters from previous build
                if models:
                    coef = models[-1].coef_
                    gam.set_params(coef_=coef, force=True, verbose=False)
                gam.fit(X, y, weights)

            except ValueError as error:
                msg = str(error) + "\non model with params:\n" + str(param_grid)
                msg += "\nskipping...\n"
                if self.verbose:
                    warnings.warn(msg)
                continue

            # record results
            models.append(gam)
            scores.append(gam.statistics_[objective])

            # track best
            if scores[-1] < best_score:
                best_model = models[-1]
                best_score = scores[-1]

        # problems
        if len(models) == 0:
            msg = "No models were fitted."
            if self.verbose:
                warnings.warn(msg)
            return self

        # copy over the best
        if keep_best:
            self.set_params(deep=True, force=True, **best_model.get_params(deep=True))
        if return_scores:
            return OrderedDict(zip(models, scores))
        else:
            return self

    def sample(
        self,
        X,
        y,
        quantity="y",
        sample_at_X=None,
        weights=None,
        n_draws=100,
        n_bootstraps=5,
        objective="auto",
    ):
        """Simulate from the posterior of the coefficients and smoothing params.

        Samples are drawn from the posterior of the coefficients and smoothing
        parameters given the response in an approximate way. The GAM must
        already be fitted before calling this method; if the model has not
        been fitted, then an exception is raised. Moreover, it is recommended
        that the model and its hyperparameters be chosen with `gridsearch`
        (with the parameter `keep_best=True`) before calling `sample`, so that
        the result of that gridsearch can be used to generate useful response
        data and so that the model's coefficients (and their covariance matrix)
        can be used as the first bootstrap sample.

        These samples are drawn as follows. Details are in the reference below.

        1. ``n_bootstraps`` many "bootstrap samples" of the response (``y``) are
        simulated by drawing random samples from the model's distribution
        evaluated at the expected values (``mu``) for each sample in ``X``.

        2. A copy of the model is fitted to each of those bootstrap samples of
        the response. The result is an approximation of the distribution over
        the smoothing parameter ``lam`` given the response data ``y``.

        3. Samples of the coefficients are simulated from a multivariate normal
        using the bootstrap samples of the coefficients and their covariance
        matrices.

        Notes
        -----
        A ``gridsearch`` is done ``n_bootstraps`` many times, so keep
        ``n_bootstraps`` small. Make ``n_bootstraps < n_draws`` to take advantage
        of the expensive bootstrap samples of the smoothing parameters.

        Parameters
        ----------
        X : array of shape (n_samples, m_features)
              empirical input data

        y : array of shape (n_samples, )
              empirical response vector

        quantity : {'y', 'coef', 'mu'}, default: 'y'
            What quantity to return pseudorandom samples of.
            If `sample_at_X` is not None and `quantity` is either `'y'` or
            `'mu'`, then samples are drawn at the values of `X` specified in
            `sample_at_X`.

        sample_at_X : array of shape (n_samples_to_simulate, m_features) or
            None, optional
            Input data at which to draw new samples.

            Only applies for `quantity` equal to `'y'` or to `'mu`'.
            If `None`, then `sample_at_X` is replaced by `X`.

        weights : np.array of shape (n_samples, )
            sample weights

        n_draws : positive int, optional (default=100)
            The number of samples to draw from the posterior distribution of
            the coefficients and smoothing parameters

        n_bootstraps : positive int, optional (default=5)
            The number of bootstrap samples to draw from simulations of the
            response (from the already fitted model) to estimate the
            distribution of the smoothing parameters given the response data.
            If `n_bootstraps` is 1, then only the already fitted model's
            smoothing parameter is used, and the distribution over the
            smoothing parameters is not estimated using bootstrap sampling.

        objective : string, optional (default='auto')
            metric to optimize in grid search. must be in
            ['AIC', 'AICc', 'GCV', 'UBRE', 'auto']
            if 'auto', then grid search will optimize GCV for models with
            unknown scale and UBRE for models with known scale.

        Returns
        -------
        draws : 2D array of length n_draws
            Simulations of the given `quantity` using samples from the
            posterior distribution of the coefficients and smoothing parameter
            given the response data. Each row is a pseudorandom sample.

            If `quantity == 'coef'`, then the number of columns of `draws` is
            the number of coefficients (`len(self.coef_)`).

            Otherwise, the number of columns of `draws` is the number of
            rows of `sample_at_X` if `sample_at_X` is not `None` or else
            the number of rows of `X`.

        References
        ----------
        Simon N. Wood, 2006. Generalized Additive Models: an introduction with
        R. Section 4.9.3 (pages 198–199) and Section 5.4.2 (page 256–257).
        """
        if quantity not in {"mu", "coef", "y"}:
            raise ValueError(
                f"`quantity` must be one of 'mu', 'coef', 'y'; got {quantity}"
            )

        coef_draws = self._sample_coef(
            X,
            y,
            weights=weights,
            n_draws=n_draws,
            n_bootstraps=n_bootstraps,
            objective=objective,
        )

        if quantity == "coef":
            return coef_draws

        if sample_at_X is None:
            sample_at_X = X

        linear_predictor = self._modelmat(sample_at_X).dot(coef_draws.T)
        mu_shape_n_draws_by_n_samples = self.link.mu(
            linear_predictor, self.distribution
        ).T
        if quantity == "mu":
            return mu_shape_n_draws_by_n_samples
        else:
            return self.distribution.sample(mu_shape_n_draws_by_n_samples)

    def _sample_coef(
        self, X, y, weights=None, n_draws=100, n_bootstraps=1, objective="auto"
    ):
        """Simulate from the posterior of the coefficients.

        NOTE: A `gridsearch` is done `n_bootstraps` many times, so keep
        `n_bootstraps` small. Make `n_bootstraps < n_draws` to take advantage
        of the expensive bootstrap samples of the smoothing parameters.

        Parameters
        ----------
        X : array of shape (n_samples, m_features)
              input data

        y : array of shape (n_samples, )
              response vector

        weights : np.array of shape (n_samples, )
            sample weights

        n_draws : positive int, optional (default=100)
            The number of samples to draw from the posterior distribution of
            the coefficients and smoothing parameters

        n_bootstraps : positive int, optional (default=1)
            The number of bootstrap samples to draw from simulations of the
            response (from the already fitted model) to estimate the
            distribution of the smoothing parameters given the response data.
            If `n_bootstraps` is 1, then only the already fitted model's
            smoothing parameters is used.

        objective : string, optional (default='auto')
            metric to optimize in grid search. must be in
            ['AIC', 'AICc', 'GCV', 'UBRE', 'auto']
            if 'auto', then grid search will optimize GCV for models with
            unknown scale and UBRE for models with known scale.

        Returns
        -------
        coef_samples : array of shape (n_draws, n_samples)
            Approximate simulations of the coefficients drawn from the
            posterior distribution of the coefficients and smoothing
            parameters given the response data

        References
        ----------
        Simon N. Wood, 2006. Generalized Additive Models: an introduction with
        R. Section 4.9.3 (pages 198–199) and Section 5.4.2 (page 256–257).
        """
        if not self._is_fitted:
            raise AttributeError("GAM has not been fitted. Call fit first.")
        if n_bootstraps < 1:
            raise ValueError(f"n_bootstraps must be >= 1; got {n_bootstraps}")
        if n_draws < 1:
            raise ValueError(f"n_draws must be >= 1; got {n_draws}")

        coef_bootstraps, cov_bootstraps = self._bootstrap_samples_of_smoothing(
            X, y, weights=weights, n_bootstraps=n_bootstraps, objective=objective
        )
        coef_draws = self._simulate_coef_from_bootstraps(
            n_draws, coef_bootstraps, cov_bootstraps
        )

        return coef_draws

    def _bootstrap_samples_of_smoothing(
        self, X, y, weights=None, n_bootstraps=1, objective="auto"
    ):
        """Sample the smoothing parameters using simulated response data.

        For now, the grid of `lam` values is 11 random points in M-dimensional
        space, where M = the number of lam values, ie len(flatten(gam.lam))

        all values are in [1e-3, 1e3]
        """
        mu = self.predict_mu(X)  # Wood pg. 198 step 1
        coef_bootstraps = [self.coef_]
        cov_bootstraps = [load_diagonal(self.statistics_["cov"])]

        for _ in range(n_bootstraps - 1):  # Wood pg. 198 step 2
            # generate response data from fitted model (Wood pg. 198 step 3)
            y_bootstrap = self.distribution.sample(mu)

            # fit smoothing parameters on the bootstrap data
            # (Wood pg. 198 step 4)
            # TODO: Either enable randomized searches over hyperparameters
            # (like in sklearn's RandomizedSearchCV), or draw enough samples of
            # `lam` so that each of these bootstrap samples get different
            # values of `lam`. Right now, each bootstrap sample uses the exact
            # same grid of values for `lam`, so it is not worth setting
            # `n_bootstraps > 1`.
            gam = deepcopy(self)
            gam.set_params(self.get_params())

            # create a random search of 11 points in lam space
            # with all values in [1e-3, 1e3]
            lam_grid = np.random.randn(11, len(flatten(self.lam))) * 6 - 3
            lam_grid = np.exp(lam_grid)
            gam.gridsearch(
                X, y_bootstrap, weights=weights, lam=lam_grid, objective=objective
            )
            lam = gam.lam

            # fit coefficients on the original data given the smoothing params
            # (Wood pg. 199 step 5)
            gam = deepcopy(self)
            gam.set_params(self.get_params())
            gam.lam = lam
            gam.fit(X, y, weights=weights)

            coef_bootstraps.append(gam.coef_)

            cov = load_diagonal(gam.statistics_["cov"])

            cov_bootstraps.append(cov)
        return coef_bootstraps, cov_bootstraps

    def _simulate_coef_from_bootstraps(self, n_draws, coef_bootstraps, cov_bootstraps):
        """Simulate coefficients using bootstrap samples."""
        # Sample indices uniformly from {0, ..., n_bootstraps - 1}
        # (Wood pg. 199 step 6)
        random_bootstrap_indices = np.random.choice(
            np.arange(len(coef_bootstraps)), size=n_draws, replace=True
        )

        # Simulate `n_draws` many random coefficient vectors from a
        # multivariate normal distribution with mean and covariance given by
        # the bootstrap samples (indexed by `random_bootstrap_indices`) of
        # `coef_bootstraps` and `cov_bootstraps`. Because it's faster to draw
        # many samples from a certain distribution all at once, we make a dict
        # mapping bootstrap indices to draw indices and use the `size`
        # parameter of `np.random.multivariate_normal` to sample the draws
        # needed from that bootstrap sample all at once.
        bootstrap_index_to_draw_indices = defaultdict(list)
        for draw_index, bootstrap_index in enumerate(random_bootstrap_indices):
            bootstrap_index_to_draw_indices[bootstrap_index].append(draw_index)

        coef_draws = np.empty((n_draws, len(self.coef_)))

        for bootstrap, draw_indices in bootstrap_index_to_draw_indices.items():
            coef_draws[draw_indices] = np.random.multivariate_normal(
                coef_bootstraps[bootstrap],
                cov_bootstraps[bootstrap],
                size=len(draw_indices),
            )

        return coef_draws


class LinearGAM(GAM):
    """Linear GAM.

    This is a GAM with a Normal error distribution, and an identity link.

    Parameters
    ----------
    terms : expression specifying terms to model, optional.

        By default a univariate spline term will be allocated for each feature.

        For example:

        >>> GAM(s(0) + l(1) + f(2) + te(3, 4))

        will fit a spline term on feature 0, a linear term on feature 1,
        a factor term on feature 2, and a tensor term on features 3 and 4.

    callbacks : list of str or list of CallBack objects, optional
        Names of callback objects to call during the optimization loop.

    fit_intercept : bool, optional
        Specifies if a constant (a.k.a. bias or intercept) should be
        added to the decision function.
        Note: the intercept receives no smoothing penalty.

    max_iter : int, optional
        Maximum number of iterations allowed for the solver to converge.

    tol : float, optional
        Tolerance for stopping criteria.

    verbose : bool, optional
        whether to show pyGAM warnings.

    Attributes
    ----------
    coef_ : array, shape (n_classes, m_features)
        Coefficient of the features in the decision function.
        If fit_intercept is True, then self.coef_[-1] will contain the bias.

    statistics_ : dict
        Dictionary containing model statistics like GCV/UBRE scores, AIC/c,
        parameter covariances, estimated degrees of freedom, etc.

    logs_ : dict
        Dictionary containing the outputs of any callbacks at each
        optimization loop.

        The logs are structured as ``{callback: [...]}``

    References
    ----------
    Simon N. Wood, 2006
    Generalized Additive Models: an introduction with R

    Hastie, Tibshirani, Friedman
    The Elements of Statistical Learning
    http://statweb.stanford.edu/~tibs/ElemStatLearn/printings/ESLII_print10.pdf

    Paul Eilers & Brian Marx, 2015
    International Biometric Society: A Crash Course on P-splines
    http://www.ibschannel2015.nl/project/userfiles/Crash_course_handout.pdf
    """

    def __init__(
        self,
        terms="auto",
        max_iter=100,
        tol=1e-4,
        scale=None,
        callbacks=["deviance", "diffs"],
        fit_intercept=True,
        verbose=False,
        **kwargs,
    ):
        self.scale = scale
        super(LinearGAM, self).__init__(
            terms=terms,
            distribution=NormalDist(scale=self.scale),
            link="identity",
            callbacks=callbacks,
            max_iter=max_iter,
            tol=tol,
            fit_intercept=fit_intercept,
            verbose=verbose,
            **kwargs,
        )

        self._exclude += ["distribution", "link"]

    def _validate_params(self):
        """
        Method to sanitize model parameters.

<<<<<<< HEAD
=======
        Parameters
        ----------
        None

>>>>>>> 7b5fa8a9
        Returns
        -------
        None
        """
        self.distribution = NormalDist(scale=self.scale)
        super(LinearGAM, self)._validate_params()

    def prediction_intervals(self, X, width=0.95, quantiles=None):
        """
        Estimate prediction intervals for LinearGAM.

        Parameters
        ----------
        X : array-like of shape (n_samples, m_features)
            input data matrix
        width : float on [0,1], optional (default=0.95
        quantiles : array-like of floats in [0, 1], default: None)
            instead of specifying the prediction width, one can specify the
            quantiles. so width=.95 is equivalent to quantiles=[.025, .975]

        Returns
        -------
        intervals: np.array of shape (n_samples, 2 or len(quantiles))
        """
        if not self._is_fitted:
            raise AttributeError("GAM has not been fitted. Call fit first.")

        X = check_X(
            X,
            n_feats=self.statistics_["m_features"],
            edge_knots=self.edge_knots_,
            dtypes=self.dtype,
            features=self.feature,
            verbose=self.verbose,
        )

        return self._get_quantiles(X, width, quantiles, prediction=True)


class LogisticGAM(GAM):
    """Logistic GAM.

    This is a GAM with a Binomial error distribution, and a logit link.

    Parameters
    ----------
    terms : expression specifying terms to model, optional.

        By default a univariate spline term will be allocated for each feature.

        For example:

        >>> GAM(s(0) + l(1) + f(2) + te(3, 4))

        will fit a spline term on feature 0, a linear term on feature 1,
        a factor term on feature 2, and a tensor term on features 3 and 4.

    callbacks : list of str or list of CallBack objects, optional
        Names of callback objects to call during the optimization loop.

    fit_intercept : bool, optional
        Specifies if a constant (a.k.a. bias or intercept) should be
        added to the decision function.
        Note: the intercept receives no smoothing penalty.

    max_iter : int, optional
        Maximum number of iterations allowed for the solver to converge.

    tol : float, optional
        Tolerance for stopping criteria.

    verbose : bool, optional
        whether to show pyGAM warnings.

    Attributes
    ----------
    coef_ : array, shape (n_classes, m_features)
        Coefficient of the features in the decision function.
        If fit_intercept is True, then self.coef_[0] will contain the bias.

    statistics_ : dict
        Dictionary containing model statistics like GCV/UBRE scores, AIC/c,
        parameter covariances, estimated degrees of freedom, etc.

    logs_ : dict
        Dictionary containing the outputs of any callbacks at each
        optimization loop.

        The logs are structured as ``{callback: [...]}``

    References
    ----------
    Simon N. Wood, 2006
    Generalized Additive Models: an introduction with R

    Hastie, Tibshirani, Friedman
    The Elements of Statistical Learning
    http://statweb.stanford.edu/~tibs/ElemStatLearn/printings/ESLII_print10.pdf

    Paul Eilers & Brian Marx, 2015
    International Biometric Society: A Crash Course on P-splines
    http://www.ibschannel2015.nl/project/userfiles/Crash_course_handout.pdf
    """

    def __init__(
        self,
        terms="auto",
        max_iter=100,
        tol=1e-4,
        callbacks=["deviance", "diffs", "accuracy"],
        fit_intercept=True,
        verbose=False,
        **kwargs,
    ):
        # call super
        super(LogisticGAM, self).__init__(
            terms=terms,
            distribution="binomial",
            link="logit",
            max_iter=max_iter,
            tol=tol,
            callbacks=callbacks,
            fit_intercept=fit_intercept,
            verbose=verbose,
            **kwargs,
        )
        # ignore any variables
        self._exclude += ["distribution", "link"]

    def accuracy(self, X=None, y=None, mu=None):
        """
<<<<<<< HEAD
        computes the accuracy of the LogisticGAM
        note: X or mu must be defined. defaults to mu
=======
        Computes the accuracy of the LogisticGAM.
>>>>>>> 7b5fa8a9

        Parameters
        ----------
        X : array-like of shape (n_samples, m_features), optional (default=None)
            containing input data
        y : array-like of shape (n, )
            containing target data
        mu : array-like of shape (n_samples, ), optional (default=None)
            expected value of the targets given the model and inputs

        Returns
        -------
        float in [0, 1]
        """
        if not self._is_fitted:
            raise AttributeError("GAM has not been fitted. Call fit first.")

        y = check_y(y, self.link, self.distribution, verbose=self.verbose)
        if X is not None:
            X = check_X(
                X,
                n_feats=self.statistics_["m_features"],
                edge_knots=self.edge_knots_,
                dtypes=self.dtype,
                features=self.feature,
                verbose=self.verbose,
            )

        if mu is None:
            mu = self.predict_mu(X)
        check_X_y(mu, y)
        return ((mu > 0.5).astype(int) == y).mean()

    def score(self, X, y):
        """Compute the accuracy for a trained model for given X data and y labels.

        Parameters
        ----------
        X : array-like
            Input data array of shape (n_samples, m_features)
        y : array-like
            Output data vector of shape (n_samples, )

        Returns
        -------
        accuracy score: np.array() (n_samples, )

        """
        return self.accuracy(X, y, None)

    def predict(self, X):
        """
<<<<<<< HEAD
        predict binary targets given model and input X
=======
        Preduct binary targets given model and input X.
>>>>>>> 7b5fa8a9

        Parameters
        ----------
        X : array-like of shape (n_samples, m_features), optional (default=None)
            containing the input dataset

        Returns
        -------
        y : np.array of shape (n_samples, )
            containing binary targets under the model
        """
        return self.predict_mu(X) > 0.5

    def predict_proba(self, X):
        """
<<<<<<< HEAD
        predict targets given model and input X

        Parameters
        ---------
        X : array-like of shape (n_samples, m_features), optional (default=None)
=======
        Preduct targets given model and input X.

        Parameters
        ----------
        X : array-like of shape (n_samples, m_features), optional (default=None
>>>>>>> 7b5fa8a9
            containing the input dataset

        Returns
        -------
        y : np.array of shape (n_samples, )
            containing expected values under the model
        """
        return self.predict_mu(X)


class PoissonGAM(GAM):
    """Poisson GAM.

    This is a GAM with a Poisson error distribution, and a log link.

    Parameters
    ----------
    terms : expression specifying terms to model, optional.

        By default a univariate spline term will be allocated for each feature.

        For example:

        >>> GAM(s(0) + l(1) + f(2) + te(3, 4))

        will fit a spline term on feature 0, a linear term on feature 1,
        a factor term on feature 2, and a tensor term on features 3 and 4.

    callbacks : list of str or list of CallBack objects, optional
        Names of callback objects to call during the optimization loop.

    fit_intercept : bool, optional
        Specifies if a constant (a.k.a. bias or intercept) should be
        added to the decision function.
        Note: the intercept receives no smoothing penalty.

    max_iter : int, optional
        Maximum number of iterations allowed for the solver to converge.

    tol : float, optional
        Tolerance for stopping criteria.

    verbose : bool, optional
        whether to show pyGAM warnings.

    Attributes
    ----------
    coef_ : array, shape (n_classes, m_features)
        Coefficient of the features in the decision function.
        If fit_intercept is True, then self.coef_[0] will contain the bias.

    statistics_ : dict
        Dictionary containing model statistics like GCV/UBRE scores, AIC/c,
        parameter covariances, estimated degrees of freedom, etc.

    logs_ : dict
        Dictionary containing the outputs of any callbacks at each
        optimization loop.

        The logs are structured as ``{callback: [...]}``

    References
    ----------
    Simon N. Wood, 2006
    Generalized Additive Models: an introduction with R

    Hastie, Tibshirani, Friedman
    The Elements of Statistical Learning
    http://statweb.stanford.edu/~tibs/ElemStatLearn/printings/ESLII_print10.pdf

    Paul Eilers & Brian Marx, 2015
    International Biometric Society: A Crash Course on P-splines
    http://www.ibschannel2015.nl/project/userfiles/Crash_course_handout.pdf
    """

    def __init__(
        self,
        terms="auto",
        max_iter=100,
        tol=1e-4,
        callbacks=["deviance", "diffs"],
        fit_intercept=True,
        verbose=False,
        **kwargs,
    ):
        # call super
        super(PoissonGAM, self).__init__(
            terms=terms,
            distribution="poisson",
            link="log",
            max_iter=max_iter,
            tol=tol,
            callbacks=callbacks,
            fit_intercept=fit_intercept,
            verbose=verbose,
            **kwargs,
        )
        # ignore any variables
        self._exclude += ["distribution", "link"]

    def _loglikelihood(self, y, mu, weights=None, rescale_y=True):
        """
        Compute the log-likelihood of the dataset using the current model.

        Parameters
<<<<<<< HEAD
        ---------
        y : array-like of shape (n, )
=======
        ----------
        y : array-like of shape (n,)
>>>>>>> 7b5fa8a9
            containing target values
        mu : array-like of shape (n_samples, )
            expected value of the targets given the model and inputs
        weights : array-like of shape (n, )
            containing sample weights
        rescale_y : boolean, default: True
            whether to scale the targets back up.
            useful when fitting with an exposure, in which case the count observations
            were scaled into rates. this rescales rates into counts.

        Returns
        -------
        log-likelihood : np.array of shape (n, )
            containing log-likelihood scores
        """
        if rescale_y:
            y = np.round(y * weights).astype("int")

        return self.distribution.log_pdf(y=y, mu=mu, weights=weights).sum()

    def loglikelihood(self, X, y, exposure=None, weights=None):
        """
        Compute the log-likelihood of the dataset using the current model.

        Parameters
        ----------
        X : array-like of shape (n_samples, m_features)
            containing the input dataset
        y : array-like of shape (n, )
            containing target values
        exposure : array-like shape (n_samples, ) or None, default: None
            containing exposures
            if None, defaults to array of ones
        weights : array-like of shape (n, )
            containing sample weights

        Returns
        -------
        log-likelihood : np.array of shape (n, )
            containing log-likelihood scores
        """
        y = check_y(y, self.link, self.distribution, verbose=self.verbose)
        mu = self.predict_mu(X)

        if weights is not None:
            weights = np.array(weights).astype("f").ravel()
            weights = check_array(
                weights, name="sample weights", ndim=1, verbose=self.verbose
            )
            check_lengths(y, weights)
        else:
            weights = np.ones_like(y).astype("float64")

        y, weights = self._exposure_to_weights(y, exposure, weights)
        return self._loglikelihood(y, mu, weights=weights, rescale_y=True)

    def _exposure_to_weights(self, y, exposure=None, weights=None):
        """Simple tool to create a common API.

        Parameters
        ----------
        y : array-like, shape (n_samples, )
            Target values (integers in classification, real numbers in
            regression)
            For classification, labels must correspond to classes.
        exposure : array-like shape (n_samples, ) or None, default: None
            containing exposures
            if None, defaults to array of ones
        weights : array-like shape (n_samples, ) or None, default: None
            containing sample weights
            if None, defaults to array of ones

        Returns
        -------
        y : y normalized by exposure
        weights : array-like shape (n_samples, )
        """
        y = y.ravel()

        if exposure is not None:
            exposure = np.array(exposure).astype("f").ravel()
            exposure = check_array(
                exposure, name="sample exposure", ndim=1, verbose=self.verbose
            )
        else:
            exposure = np.ones_like(y.ravel()).astype("float64")

        # check data
        exposure = exposure.ravel()
        check_lengths(y, exposure)

        # normalize response
        y = y / exposure

        if weights is not None:
            weights = np.array(weights).astype("f").ravel()
            weights = check_array(
                weights, name="sample weights", ndim=1, verbose=self.verbose
            )
        else:
            weights = np.ones_like(y).astype("float64")
        check_lengths(weights, exposure)

        # set exposure as the weight
        # we do this because we have divided our response
        # so if we make an error of 1 now, we need it to count more heavily.
        weights = weights * exposure

        return y, weights

    def fit(self, X, y, exposure=None, weights=None):
        """Fit the generalized additive model.

        Parameters
        ----------
        X : array-like, shape (n_samples, m_features)
            Training vectors, where n_samples is the number of samples
            and m_features is the number of features.

        y : array-like, shape (n_samples, )
            Target values (integers in classification, real numbers in
            regression)
            For classification, labels must correspond to classes.

        exposure : array-like shape (n_samples, ) or None, default: None
            containing exposures
            if None, defaults to array of ones

        weights : array-like shape (n_samples, ) or None, default: None
            containing sample weights
            if None, defaults to array of ones

        Returns
        -------
        self : object
            Returns fitted GAM object
        """
        y, weights = self._exposure_to_weights(y, exposure, weights)
        return super(PoissonGAM, self).fit(X, y, weights)

    def predict(self, X, exposure=None):
        """
<<<<<<< HEAD
        predict expected value of target given model and input X
        often this is done via expected value of GAM given input X
=======
        Preduct expected value of target given model and input X
        often this is done via expected value of GAM given input X.
>>>>>>> 7b5fa8a9

        Parameters
        ----------
        X : array-like of shape (n_samples, m_features), default: None
            containing the input dataset

        exposure : array-like shape (n_samples, ) or None, default: None
            containing exposures
            if None, defaults to array of ones

        Returns
        -------
        y : np.array of shape (n_samples, )
            containing predicted values under the model
        """
        if not self._is_fitted:
            raise AttributeError("GAM has not been fitted. Call fit first.")

        X = check_X(
            X,
            n_feats=self.statistics_["m_features"],
            edge_knots=self.edge_knots_,
            dtypes=self.dtype,
            features=self.feature,
            verbose=self.verbose,
        )

        if exposure is not None:
            exposure = np.array(exposure).astype("f")
        else:
            exposure = np.ones(X.shape[0]).astype("f")
        check_lengths(X, exposure)

        return self.predict_mu(X) * exposure

    def gridsearch(
        self,
        X,
        y,
        exposure=None,
        weights=None,
        return_scores=False,
        keep_best=True,
        objective="auto",
        **param_grids,
    ):
        """
        Performs a grid search over a space of parameters for a given objective.

        NOTE:
        gridsearch method is lazy and will not remove useless combinations
        from the search space, e.g.

        >> n_splines=np.arange(5,10), fit_splines=[True, False]

        will result in 10 loops, of which 5 are equivalent because
        even though fit_splines==False

        it is not recommended to search over a grid that alternates
        between known scales and unknown scales, as the scores of the
        candidate models will not be comparable.

        Parameters
        ----------
        X : array
          input data of shape (n_samples, m_features)

        y : array
          label data of shape (n_samples, )

        exposure : array-like shape (n_samples, ) or None, default: None
            containing exposures
            if None, defaults to array of ones

        weights : array-like shape (n_samples, ) or None, default: None
            containing sample weights
            if None, defaults to array of ones

        return_scores : boolean, default False
          whether to return the hyperparameters
          and score for each element in the grid

        keep_best : boolean
          whether to keep the best GAM as self.
          default: True

        objective : string, default: 'auto'
          metric to optimize. must be in ['AIC', 'AICc', 'GCV', 'UBRE', 'auto']
          if 'auto', then grid search will optimize GCV for models with unknown
          scale and UBRE for models with known scale.

        **kwargs : dict, default {'lam': np.logspace(-3, 3, 11)}
          pairs of parameters and iterables of floats, or
          parameters and iterables of iterables of floats.

          if iterable of iterables of floats, the outer iterable must have
          length m_features.

          the method will make a grid of all the combinations of the parameters
          and fit a GAM to each combination.


        Returns
        -------
        if return_values == True:
            model_scores : dict
                Contains each fitted model as keys and corresponding
                objective scores as values
        else:
            self, ie possibly the newly fitted model
        """
        y, weights = self._exposure_to_weights(y, exposure, weights)
        return super(PoissonGAM, self).gridsearch(
            X,
            y,
            weights=weights,
            return_scores=return_scores,
            keep_best=keep_best,
            objective=objective,
            **param_grids,
        )


class GammaGAM(GAM):
    """Gamma GAM.

    This is a GAM with a Gamma error distribution, and a log link.

    NB
    Although canonical link function for the Gamma GLM is the inverse link,
    this function can create problems for numerical software because it becomes
    difficult to enforce the requirement that the mean of the Gamma distribution
    be positive. The log link guarantees this.

    If you need to use the inverse link function, simply construct a custom GAM:

    >>> from pygam import GAM
    >>> gam = GAM(distribution='gamma', link='inverse')


    Parameters
    ----------
    terms : expression specifying terms to model, optional.

        By default a univariate spline term will be allocated for each feature.

        For example:

        >>> GAM(s(0) + l(1) + f(2) + te(3, 4))

        will fit a spline term on feature 0, a linear term on feature 1,
        a factor term on feature 2, and a tensor term on features 3 and 4.

    callbacks : list of str or list of CallBack objects, optional
        Names of callback objects to call during the optimization loop.

    fit_intercept : bool, optional
        Specifies if a constant (a.k.a. bias or intercept) should be
        added to the decision function.
        Note: the intercept receives no smoothing penalty.

    max_iter : int, optional
        Maximum number of iterations allowed for the solver to converge.

    tol : float, optional
        Tolerance for stopping criteria.

    verbose : bool, optional
        whether to show pyGAM warnings.

    Attributes
    ----------
    coef_ : array, shape (n_classes, m_features)
        Coefficient of the features in the decision function.
        If fit_intercept is True, then self.coef_[0] will contain the bias.

    statistics_ : dict
        Dictionary containing model statistics like GCV/UBRE scores, AIC/c,
        parameter covariances, estimated degrees of freedom, etc.

    logs_ : dict
        Dictionary containing the outputs of any callbacks at each
        optimization loop.

        The logs are structured as ``{callback: [...]}``

    References
    ----------
    Simon N. Wood, 2006
    Generalized Additive Models: an introduction with R

    Hastie, Tibshirani, Friedman
    The Elements of Statistical Learning
    http://statweb.stanford.edu/~tibs/ElemStatLearn/printings/ESLII_print10.pdf

    Paul Eilers & Brian Marx, 2015
    International Biometric Society: A Crash Course on P-splines
    http://www.ibschannel2015.nl/project/userfiles/Crash_course_handout.pdf
    """

    def __init__(
        self,
        terms="auto",
        max_iter=100,
        tol=1e-4,
        scale=None,
        callbacks=["deviance", "diffs"],
        fit_intercept=True,
        verbose=False,
        **kwargs,
    ):
        self.scale = scale
        super(GammaGAM, self).__init__(
            terms=terms,
            distribution=GammaDist(scale=self.scale),
            link="log",
            max_iter=max_iter,
            tol=tol,
            callbacks=callbacks,
            fit_intercept=fit_intercept,
            verbose=verbose,
            **kwargs,
        )

        self._exclude += ["distribution", "link"]

    def _validate_params(self):
        """
        Method to sanitize model parameters.

<<<<<<< HEAD
=======
        Parameters
        ----------
        None

>>>>>>> 7b5fa8a9
        Returns
        -------
        None
        """
        self.distribution = GammaDist(scale=self.scale)
        super(GammaGAM, self)._validate_params()


class InvGaussGAM(GAM):
    """Inverse Gaussian GAM.

    This is a GAM with an Inverse Gaussian error distribution, and a log link.

    NB
    Although canonical link function for the Inverse Gaussian GLM is the inverse squared
    link, this function can create problems for numerical software because it becomes
    difficult to enforce the requirement that the mean of the Inverse Gaussian
    distribution be positive. The log link guarantees this.

    If you need to use the inverse squared link function, simply construct a custom GAM:

    >>> from pygam import GAM
    >>> gam = GAM(distribution='inv_gauss', link='inv_squared')


    Parameters
    ----------
    terms : expression specifying terms to model, optional.

        By default a univariate spline term will be allocated for each feature.

        For example:

        >>> GAM(s(0) + l(1) + f(2) + te(3, 4))

        will fit a spline term on feature 0, a linear term on feature 1,
        a factor term on feature 2, and a tensor term on features 3 and 4.

    callbacks : list of str or list of CallBack objects, optional
        Names of callback objects to call during the optimization loop.

    fit_intercept : bool, optional
        Specifies if a constant (a.k.a. bias or intercept) should be
        added to the decision function.
        Note: the intercept receives no smoothing penalty.

    max_iter : int, optional
        Maximum number of iterations allowed for the solver to converge.

    tol : float, optional
        Tolerance for stopping criteria.

    verbose : bool, optional
        whether to show pyGAM warnings.

    Attributes
    ----------
    coef_ : array, shape (n_classes, m_features)
        Coefficient of the features in the decision function.
        If fit_intercept is True, then self.coef_[0] will contain the bias.

    statistics_ : dict
        Dictionary containing model statistics like GCV/UBRE scores, AIC/c,
        parameter covariances, estimated degrees of freedom, etc.

    logs_ : dict
        Dictionary containing the outputs of any callbacks at each
        optimization loop.

        The logs are structured as ``{callback: [...]}``

    References
    ----------
    Simon N. Wood, 2006
    Generalized Additive Models: an introduction with R

    Hastie, Tibshirani, Friedman
    The Elements of Statistical Learning
    http://statweb.stanford.edu/~tibs/ElemStatLearn/printings/ESLII_print10.pdf

    Paul Eilers & Brian Marx, 2015
    International Biometric Society: A Crash Course on P-splines
    http://www.ibschannel2015.nl/project/userfiles/Crash_course_handout.pdf
    """

    def __init__(
        self,
        terms="auto",
        max_iter=100,
        tol=1e-4,
        scale=None,
        callbacks=["deviance", "diffs"],
        fit_intercept=True,
        verbose=False,
        **kwargs,
    ):
        self.scale = scale
        super(InvGaussGAM, self).__init__(
            terms=terms,
            distribution=InvGaussDist(scale=self.scale),
            link="log",
            max_iter=max_iter,
            tol=tol,
            callbacks=callbacks,
            fit_intercept=fit_intercept,
            verbose=verbose,
            **kwargs,
        )

        self._exclude += ["distribution", "link"]

    def _validate_params(self):
        """
        Method to sanitize model parameters.

<<<<<<< HEAD
=======
        Parameters
        ----------
        None

>>>>>>> 7b5fa8a9
        Returns
        -------
        None
        """
        self.distribution = InvGaussDist(scale=self.scale)
        super(InvGaussGAM, self)._validate_params()


class ExpectileGAM(GAM):
    """Expectile GAM.

    This is a GAM with a Normal distribution and an Identity Link,
    but minimizing the Least Asymmetrically Weighted Squares


    Parameters
    ----------
    terms : expression specifying terms to model, optional.

        By default a univariate spline term will be allocated for each feature.

        For example:

        >>> GAM(s(0) + l(1) + f(2) + te(3, 4))

        will fit a spline term on feature 0, a linear term on feature 1,
        a factor term on feature 2, and a tensor term on features 3 and 4.

    callbacks : list of str or list of CallBack objects, optional
        Names of callback objects to call during the optimization loop.

    fit_intercept : bool, optional
        Specifies if a constant (a.k.a. bias or intercept) should be
        added to the decision function.
        Note: the intercept receives no smoothing penalty.

    max_iter : int, optional
        Maximum number of iterations allowed for the solver to converge.

    tol : float, optional
        Tolerance for stopping criteria.

    verbose : bool, optional
        whether to show pyGAM warnings.

    Attributes
    ----------
    coef_ : array, shape (n_classes, m_features)
        Coefficient of the features in the decision function.
        If fit_intercept is True, then self.coef_[0] will contain the bias.

    statistics_ : dict
        Dictionary containing model statistics like GCV/UBRE scores, AIC/c,
        parameter covariances, estimated degrees of freedom, etc.

    logs_ : dict
        Dictionary containing the outputs of any callbacks at each
        optimization loop.

        The logs are structured as ``{callback: [...]}``

    References
    ----------
    Simon N. Wood, 2006
    Generalized Additive Models: an introduction with R

    Hastie, Tibshirani, Friedman
    The Elements of Statistical Learning
    http://statweb.stanford.edu/~tibs/ElemStatLearn/printings/ESLII_print10.pdf

    Paul Eilers & Brian Marx, 2015
    International Biometric Society: A Crash Course on P-splines
    http://www.ibschannel2015.nl/project/userfiles/Crash_course_handout.pdf
    """

    def __init__(
        self,
        terms="auto",
        max_iter=100,
        tol=1e-4,
        scale=None,
        callbacks=["deviance", "diffs"],
        fit_intercept=True,
        expectile=0.5,
        verbose=False,
        **kwargs,
    ):
        self.scale = scale
        self.expectile = expectile
        super(ExpectileGAM, self).__init__(
            terms=terms,
            distribution=NormalDist(scale=self.scale),
            link="identity",
            max_iter=max_iter,
            tol=tol,
            callbacks=callbacks,
            fit_intercept=fit_intercept,
            verbose=verbose,
            **kwargs,
        )

        self._exclude += ["distribution", "link"]

    def _validate_params(self):
        """
        Method to sanitize model parameters.

<<<<<<< HEAD
=======
        Parameters
        ----------
        None

>>>>>>> 7b5fa8a9
        Returns
        -------
        None
        """
        if self.expectile >= 1 or self.expectile <= 0:
            raise ValueError(f"expectile must be in (0,1), but found {self.expectile}")
        self.distribution = NormalDist(scale=self.scale)
        super(ExpectileGAM, self)._validate_params()

    def _W(self, mu, weights, y=None):
        """
        Compute the PIRLS weights for model predictions.

        TODO lets verify the formula for this.
        if we use the square root of the mu with the stable opt,
        we get the same results as when we use non-sqrt mu with naive opt.

        this makes me think that they are equivalent.

        also, using non-sqrt mu with stable opt gives very small edofs
        for even lam=0.001 and the parameter variance is huge. this seems strange to me.

        computed [V * d(link)/d(mu)] ^(-1/2) by hand and the math checks out as hoped.

        ive since moved the square to the naive pirls method to make the code modular.

        Parameters
<<<<<<< HEAD
        ---------
        mu : array-like of shape (n_samples, )
=======
        ----------
        mu : array-like of shape (n_samples,)
>>>>>>> 7b5fa8a9
            expected value of the targets given the model and inputs
        weights : array-like of shape (n_samples, )
            containing sample weights
        y = array-like of shape (n_samples, ) or None, default None
            useful for computing the asymmetric weight.

        Returns
        -------
        weights : scipy.sparse array of shape (n_samples, n_samples)
        """
        # asymmetric weight
        asym = (y > mu) * self.expectile + (y <= mu) * (1 - self.expectile)

        return sp.sparse.diags(
            (
                self.link.gradient(mu, self.distribution) ** 2
                * self.distribution.V(mu=mu)
                * weights**-1
            )
            ** -0.5
            * asym**0.5
        )

    def _get_quantile_ratio(self, X, y):
<<<<<<< HEAD
        """find the empirical quantile of the model
=======
        """Find the expirical quantile of the model.
>>>>>>> 7b5fa8a9

        Parameters
        ----------
        X : array-like, shape (n_samples, m_features)
            Training vectors, where n_samples is the number of samples
            and m_features is the number of features.
        y : array-like, shape (n_samples, )
            Target values (integers in classification, real numbers in
            regression)
            For classification, labels must correspond to classes.

        Returns
        -------
        ratio : float on [0, 1]
        """
        y_pred = self.predict(X)
        return (y_pred > y).mean()

    def fit_quantile(self, X, y, quantile, max_iter=20, tol=0.01, weights=None):
        """Fit ExpectileGAM to a desired quantile via binary search.

        Parameters
        ----------
        X : array-like, shape (n_samples, m_features)
            Training vectors, where n_samples is the number of samples
            and m_features is the number of features.
        y : array-like, shape (n_samples, )
            Target values (integers in classification, real numbers in
            regression)
            For classification, labels must correspond to classes.
        quantile : float on (0, 1)
            desired quantile to fit.
        max_iter : int, default: 20
            maximum number of binary search iterations to perform
        tol : float > 0, default: 0.01
            maximum distance between desired quantile and fitted quantile
        weights : array-like shape (n_samples, ) or None, default: None
            containing sample weights
            if None, defaults to array of ones

        Returns
        -------
        self : fitted GAM object
        """

        def _within_tol(a, b, tol):
            return np.abs(a - b) <= tol

        # validate arguments
        if quantile <= 0 or quantile >= 1:
            raise ValueError(f"quantile must be on (0, 1), but found {quantile}")

        if tol <= 0:
            raise ValueError(f"tol must be float > 0 {tol}")

        if max_iter <= 0:
            raise ValueError(f"max_iter must be int > 0 {max_iter}")

        # perform a first fit if necessary
        if not self._is_fitted:
            self.fit(X, y, weights=weights)

        # do binary search
        max_ = 1.0
        min_ = 0.0
        n_iter = 0
        while n_iter < max_iter:
            ratio = self._get_quantile_ratio(X, y)

            if _within_tol(ratio, quantile, tol):
                break

            if ratio < quantile:
                min_ = self.expectile
            else:
                max_ = self.expectile

            expectile = (max_ + min_) / 2.0
            self.set_params(expectile=expectile)
            self.fit(X, y, weights=weights)

            n_iter += 1

        # print diagnostics
        if not _within_tol(ratio, quantile, tol) and self.verbose:
            warnings.warn("maximum iterations reached")

        return self<|MERGE_RESOLUTION|>--- conflicted
+++ resolved
@@ -210,13 +210,10 @@
     def _is_fitted(self):
         """Simple way to check if the GAM has been fitted.
 
-<<<<<<< HEAD
-=======
         Parameters
         ----------
         None
 
->>>>>>> 7b5fa8a9
         Returns
         -------
         bool : whether or not the model is fitted
@@ -226,13 +223,10 @@
     def _validate_params(self):
         """Method to sanitize model parameters.
 
-<<<<<<< HEAD
-=======
         Parameters
         ----------
         None
 
->>>>>>> 7b5fa8a9
         Returns
         -------
         None
@@ -371,13 +365,8 @@
         Compute the log-likelihood of the dataset using the current model.
 
         Parameters
-<<<<<<< HEAD
-        ---------
-        y : array-like of shape (n, )
-=======
         ----------
         y : array-like of shape (n,)
->>>>>>> 7b5fa8a9
             containing target values
         mu : array-like of shape (n_samples, )
             expected value of the targets given the model and inputs
@@ -431,11 +420,7 @@
 
     def predict_mu(self, X):
         """
-<<<<<<< HEAD
-        predict expected value of target given model and input X
-=======
-        Preduct expected value of target given model and input X.
->>>>>>> 7b5fa8a9
+        Predict expected value of target given model and input X
 
         Parameters
         ----------
@@ -464,13 +449,8 @@
 
     def predict(self, X):
         """
-<<<<<<< HEAD
-        predict expected value of target given model and input X
-        often this is done via expected value of GAM given input X
-=======
-        Preduct expected value of target given model and input X
+        Predict expected value of target given model and input X
         often this is done via expected value of GAM given input X.
->>>>>>> 7b5fa8a9
 
         Parameters
         ----------
@@ -565,14 +545,10 @@
         so for m features:
         P = block_diag[lam0 * P0, lam1 * P1, lam2 * P2, ... , lamm * Pm]
 
-<<<<<<< HEAD
-=======
-
         Parameters
         ----------
         None
 
->>>>>>> 7b5fa8a9
         Returns
         -------
         P : sparse CSC matrix containing the model penalties in quadratic form
@@ -587,13 +563,10 @@
 
         behaves like a penalty, but with a very large lambda value, ie 1e6.
 
-<<<<<<< HEAD
-=======
         Parameters
         ----------
         None
 
->>>>>>> 7b5fa8a9
         Returns
         -------
         C : sparse CSC matrix containing the model constraints in quadratic form
@@ -607,13 +580,8 @@
         Compute the pseudo data for a PIRLS iterations.
 
         Parameters
-<<<<<<< HEAD
         ---------
         y : array-like of shape (n, )
-=======
-        ----------
-        y : array-like of shape (n,)
->>>>>>> 7b5fa8a9
             containing target data
         lp : array-like of shape (n, )
             containing linear predictions by the model
@@ -644,13 +612,8 @@
         ive since moved the square to the naive pirls method to make the code modular.
 
         Parameters
-<<<<<<< HEAD
         ---------
         mu : array-like of shape (n_samples, )
-=======
-        ----------
-        mu : array-like of shape (n_samples,)
->>>>>>> 7b5fa8a9
             expected value of the targets given the model and inputs
         weights : array-like of shape (n_samples, )
             containing sample weights
@@ -681,13 +644,8 @@
 
 
         Parameters
-<<<<<<< HEAD
         ---------
         weights : array-like of shape (n, )
-=======
-        ----------
-        weights : array-like of shape (n,)
->>>>>>> 7b5fa8a9
             containing weights in [0,1]
 
         Returns
@@ -712,13 +670,8 @@
         and solve an unpenalized version.
 
         Parameters
-<<<<<<< HEAD
         ---------
         y : array-like of shape (n, )
-=======
-        ----------
-        y : array-like of shape (n,)
->>>>>>> 7b5fa8a9
             containing target data
         modelmat : sparse matrix of shape (n, m)
             containing model matrix of the spline basis
@@ -814,11 +767,7 @@
             mu = self.link.mu(lp, self.distribution)
             W = self._W(mu, weights, y)  # create pirls weight matrix
 
-<<<<<<< HEAD
-            # check for wights == 0, nan, and update
-=======
             # check for weights == 0, nan, and update
->>>>>>> 7b5fa8a9
             mask = self._mask(W.diagonal())
             y = y[mask]  # update
             lp = lp[mask]  # update
@@ -1319,11 +1268,7 @@
         based on equations from Wood 2006 section 4.8.5 page 191
         and errata https://people.maths.bris.ac.uk/~sw15190/igam/iGAMerrata-12.pdf
 
-<<<<<<< HEAD
         the errata show a correction for the f-statistic.
-=======
-        the errata shows a correction for the f-statistic.
->>>>>>> 7b5fa8a9
         """
         if not self._is_fitted:
             raise AttributeError("GAM has not been fitted. Call fit first.")
@@ -2033,15 +1978,9 @@
             # check grid is iterable at all
             if not (isiterable(grid) and (len(grid) > 1)):
                 raise ValueError(
-<<<<<<< HEAD
-                    '{} grid must either be iterable of '
-                    'iterables, or an iterable of length > 1, '
-                    'but found {}'.format(param, grid)
-=======
                     f"{param} grid must either be iterable of "
                     "iterables, or an iterable of lengnth > 1, "
                     f"but found {grid}"
->>>>>>> 7b5fa8a9
                 )
 
             # prepare grid
@@ -2523,13 +2462,10 @@
         """
         Method to sanitize model parameters.
 
-<<<<<<< HEAD
-=======
         Parameters
         ----------
         None
 
->>>>>>> 7b5fa8a9
         Returns
         -------
         None
@@ -2661,12 +2597,7 @@
 
     def accuracy(self, X=None, y=None, mu=None):
         """
-<<<<<<< HEAD
-        computes the accuracy of the LogisticGAM
-        note: X or mu must be defined. defaults to mu
-=======
         Computes the accuracy of the LogisticGAM.
->>>>>>> 7b5fa8a9
 
         Parameters
         ----------
@@ -2719,11 +2650,7 @@
 
     def predict(self, X):
         """
-<<<<<<< HEAD
-        predict binary targets given model and input X
-=======
-        Preduct binary targets given model and input X.
->>>>>>> 7b5fa8a9
+        Predict binary targets given model and input X.
 
         Parameters
         ----------
@@ -2739,19 +2666,11 @@
 
     def predict_proba(self, X):
         """
-<<<<<<< HEAD
-        predict targets given model and input X
-
-        Parameters
-        ---------
+        Predict targets given model and input X.
+
+        Parameters
+        ----------
         X : array-like of shape (n_samples, m_features), optional (default=None)
-=======
-        Preduct targets given model and input X.
-
-        Parameters
-        ----------
-        X : array-like of shape (n_samples, m_features), optional (default=None
->>>>>>> 7b5fa8a9
             containing the input dataset
 
         Returns
@@ -2857,13 +2776,8 @@
         Compute the log-likelihood of the dataset using the current model.
 
         Parameters
-<<<<<<< HEAD
         ---------
         y : array-like of shape (n, )
-=======
-        ----------
-        y : array-like of shape (n,)
->>>>>>> 7b5fa8a9
             containing target values
         mu : array-like of shape (n_samples, )
             expected value of the targets given the model and inputs
@@ -3006,13 +2920,8 @@
 
     def predict(self, X, exposure=None):
         """
-<<<<<<< HEAD
-        predict expected value of target given model and input X
-        often this is done via expected value of GAM given input X
-=======
-        Preduct expected value of target given model and input X
+        Predict expected value of target given model and input X
         often this is done via expected value of GAM given input X.
->>>>>>> 7b5fa8a9
 
         Parameters
         ----------
@@ -3243,13 +3152,10 @@
         """
         Method to sanitize model parameters.
 
-<<<<<<< HEAD
-=======
         Parameters
         ----------
         None
 
->>>>>>> 7b5fa8a9
         Returns
         -------
         None
@@ -3365,13 +3271,10 @@
         """
         Method to sanitize model parameters.
 
-<<<<<<< HEAD
-=======
         Parameters
         ----------
         None
 
->>>>>>> 7b5fa8a9
         Returns
         -------
         None
@@ -3479,13 +3382,10 @@
         """
         Method to sanitize model parameters.
 
-<<<<<<< HEAD
-=======
         Parameters
         ----------
         None
 
->>>>>>> 7b5fa8a9
         Returns
         -------
         None
@@ -3513,13 +3413,8 @@
         ive since moved the square to the naive pirls method to make the code modular.
 
         Parameters
-<<<<<<< HEAD
         ---------
         mu : array-like of shape (n_samples, )
-=======
-        ----------
-        mu : array-like of shape (n_samples,)
->>>>>>> 7b5fa8a9
             expected value of the targets given the model and inputs
         weights : array-like of shape (n_samples, )
             containing sample weights
@@ -3544,11 +3439,7 @@
         )
 
     def _get_quantile_ratio(self, X, y):
-<<<<<<< HEAD
-        """find the empirical quantile of the model
-=======
-        """Find the expirical quantile of the model.
->>>>>>> 7b5fa8a9
+        """Find the empirical quantile of the model.
 
         Parameters
         ----------
