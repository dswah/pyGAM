--- conflicted
+++ resolved
@@ -2446,12 +2446,8 @@
         super(LinearGAM, self).__init__(
             terms=terms,
             distribution=NormalDist(scale=self.scale),
-<<<<<<< HEAD
-            link='identity',
+            link="identity",
             callbacks=callbacks,
-=======
-            link="identity",
->>>>>>> 854be02e
             max_iter=max_iter,
             tol=tol,
             fit_intercept=fit_intercept,
